--- conflicted
+++ resolved
@@ -395,7 +395,7 @@
 	void updateSelected();
 	void onSettings();
 	void onPreview();
-	void onUpdateGifs();
+	void onUpdateContextItems();
 
 signals:
 
@@ -444,13 +444,9 @@
 	QList<DisplayedSet> _sets;
 	QList<bool> _custom;
 
-<<<<<<< HEAD
 	bool _showingSavedGifs, _showingContextItems;
-=======
-	bool _showingGifs;
 	uint64 _lastScrolled;
-	QTimer _updateGifs;
->>>>>>> 24c3ede8
+	QTimer _updateContextItems;
 
 	typedef QList<LayoutContextItem*> ContextItems;
 	struct ContextRow {
