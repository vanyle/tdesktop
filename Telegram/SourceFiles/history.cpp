/*
This file is part of Telegram Desktop,
the official desktop version of Telegram messaging app, see https://telegram.org

Telegram Desktop is free software: you can redistribute it and/or modify
it under the terms of the GNU General Public License as published by
the Free Software Foundation, either version 3 of the License, or
(at your option) any later version.

It is distributed in the hope that it will be useful,
but WITHOUT ANY WARRANTY; without even the implied warranty of
MERCHANTABILITY or FITNESS FOR A PARTICULAR PURPOSE. See the
GNU General Public License for more details.

In addition, as a special exception, the copyright holders give permission
to link the code of portions of this program with the OpenSSL library.

Full license: https://github.com/telegramdesktop/tdesktop/blob/master/LICENSE
Copyright (c) 2014-2016 John Preston, https://desktop.telegram.org
*/
#include "stdafx.h"
#include "style.h"
#include "lang.h"

#include "mainwidget.h"
#include "application.h"
#include "fileuploader.h"
#include "window.h"
#include "gui/filedialog.h"

#include "boxes/addcontactbox.h"
#include "boxes/confirmbox.h"

#include "audio.h"
#include "localstorage.h"

namespace {
	TextParseOptions _historySrvOptions = {
		TextParseLinks | TextParseMentions | TextParseHashtags | TextParseMultiline | TextParseRichText, // flags
		0, // maxw
		0, // maxh
		Qt::LayoutDirectionAuto, // lang-dependent
	};
	TextParseOptions _webpageTitleOptions = {
		TextParseMultiline | TextParseRichText, // flags
		0, // maxw
		0, // maxh
		Qt::LayoutDirectionAuto, // dir
	};
	TextParseOptions _webpageDescriptionOptions = {
		TextParseLinks | TextParseMultiline | TextParseRichText, // flags
		0, // maxw
		0, // maxh
		Qt::LayoutDirectionAuto, // dir
	};
	TextParseOptions _twitterDescriptionOptions = {
		TextParseLinks | TextParseMentions | TextTwitterMentions | TextParseHashtags | TextTwitterHashtags | TextParseMultiline | TextParseRichText, // flags
		0, // maxw
		0, // maxh
		Qt::LayoutDirectionAuto, // dir
	};
	TextParseOptions _instagramDescriptionOptions = {
		TextParseLinks | TextParseMentions | TextInstagramMentions | TextParseHashtags | TextInstagramHashtags | TextParseMultiline | TextParseRichText, // flags
		0, // maxw
		0, // maxh
		Qt::LayoutDirectionAuto, // dir
	};

	inline void _initTextOptions() {
		_historySrvOptions.dir = _textNameOptions.dir = _textDlgOptions.dir = cLangDir();
		_textDlgOptions.maxw = st::dlgMaxWidth * 2;
		_webpageTitleOptions.maxw = st::msgMaxWidth - st::msgPadding.left() - st::msgPadding.right() - st::webPageLeft;
		_webpageTitleOptions.maxh = st::webPageTitleFont->height * 2;
		_webpageDescriptionOptions.maxw = st::msgMaxWidth - st::msgPadding.left() - st::msgPadding.right() - st::webPageLeft;
		_webpageDescriptionOptions.maxh = st::webPageDescriptionFont->height * 3;
	}

	inline HistoryReply *toHistoryReply(HistoryItem *item) {
		return item ? item->toHistoryReply() : 0;
	}
	inline const HistoryReply *toHistoryReply(const HistoryItem *item) {
		return item ? item->toHistoryReply() : 0;
	}
	inline const TextParseOptions &itemTextOptions(HistoryItem *item) {
		return itemTextOptions(item->history(), item->author());
	}
	inline const TextParseOptions &itemTextNoMonoOptions(const HistoryItem *item) {
		return itemTextNoMonoOptions(item->history(), item->author());
	}
}

void historyInit() {
	_initTextOptions();
}

void DialogRow::paint(Painter &p, int32 w, bool act, bool sel, bool onlyBackground) const {
	QRect fullRect(0, 0, w, st::dlgHeight);
	p.fillRect(fullRect, (act ? st::dlgActiveBG : (sel ? st::dlgHoverBG : st::dlgBG))->b);
	if (onlyBackground) return;

	if (history->peer->migrateTo()) {
		p.drawPixmap(st::dlgPaddingHor, st::dlgPaddingVer, history->peer->migrateTo()->photo->pix(st::dlgPhotoSize));
	} else {
		p.drawPixmap(st::dlgPaddingHor, st::dlgPaddingVer, history->peer->photo->pix(st::dlgPhotoSize));
	}

	int32 nameleft = st::dlgPaddingHor + st::dlgPhotoSize + st::dlgPhotoPadding;
	int32 namewidth = w - nameleft - st::dlgPaddingHor;
	QRect rectForName(nameleft, st::dlgPaddingVer + st::dlgNameTop, namewidth, st::msgNameFont->height);

	// draw chat icon
	if (history->peer->isChat() || history->peer->isMegagroup()) {
		p.drawPixmap(QPoint(rectForName.left() + st::dlgChatImgPos.x(), rectForName.top() + st::dlgChatImgPos.y()), App::sprite(), (act ? st::dlgActiveChatImg : st::dlgChatImg));
		rectForName.setLeft(rectForName.left() + st::dlgImgSkip);
	} else if (history->peer->isChannel()) {
		p.drawPixmap(QPoint(rectForName.left() + st::dlgChannelImgPos.x(), rectForName.top() + st::dlgChannelImgPos.y()), App::sprite(), (act ? st::dlgActiveChannelImg : st::dlgChannelImg));
		rectForName.setLeft(rectForName.left() + st::dlgImgSkip);
	}

	HistoryItem *last = history->lastMsg;
	if (!last) {
		p.setFont(st::dlgHistFont->f);
		p.setPen((act ? st::dlgActiveColor : st::dlgSystemColor)->p);
		if (history->typing.isEmpty() && history->sendActions.isEmpty()) {
			p.drawText(nameleft, st::dlgPaddingVer + st::dlgFont->height + st::dlgFont->ascent + st::dlgSep, lang(lng_empty_history));
		} else {
			history->typingText.drawElided(p, nameleft, st::dlgPaddingVer + st::dlgFont->height + st::dlgSep, namewidth);
		}
	} else {
		// draw date
		QDateTime now(QDateTime::currentDateTime()), lastTime(last->date);
		QDate nowDate(now.date()), lastDate(lastTime.date());
		QString dt;
		if (lastDate == nowDate) {
			dt = lastTime.toString(cTimeFormat());
		} else if (lastDate.year() == nowDate.year() && lastDate.weekNumber() == nowDate.weekNumber()) {
			dt = langDayOfWeek(lastDate);
		} else {
			dt = lastDate.toString(qsl("d.MM.yy"));
		}
		int32 dtWidth = st::dlgDateFont->width(dt);
		rectForName.setWidth(rectForName.width() - dtWidth - st::dlgDateSkip);
		p.setFont(st::dlgDateFont->f);
		p.setPen((act ? st::dlgActiveDateColor : st::dlgDateColor)->p);
		p.drawText(rectForName.left() + rectForName.width() + st::dlgDateSkip, rectForName.top() + st::msgNameFont->height - st::msgDateFont->descent, dt);

		// draw check
		if (last->needCheck()) {
			const style::sprite *check;
			if (last->id > 0) {
				if (last->unread()) {
					check = act ? &st::dlgActiveCheckImg : &st::dlgCheckImg;
				} else {
					check = act ? &st::dlgActiveDblCheckImg: &st::dlgDblCheckImg;
				}
			} else {
				check = act ? &st::dlgActiveSendImg : &st::dlgSendImg;
			}
			rectForName.setWidth(rectForName.width() - check->pxWidth() - st::dlgCheckSkip);
			p.drawPixmap(QPoint(rectForName.left() + rectForName.width() + st::dlgCheckLeft, rectForName.top() + st::dlgCheckTop), App::sprite(), *check);
		}

		// draw unread
		int32 lastWidth = namewidth, unread = history->unreadCount;
		if (history->peer->migrateFrom()) {
			if (History *h = App::historyLoaded(history->peer->migrateFrom()->id)) {
				unread += h->unreadCount;
			}
		}
		if (unread) {
			QString unreadStr = QString::number(unread);
			int32 unreadWidth = st::dlgUnreadFont->width(unreadStr);
			int32 unreadRectWidth = unreadWidth + 2 * st::dlgUnreadPaddingHor;
			int32 unreadRectHeight = st::dlgUnreadFont->height + 2 * st::dlgUnreadPaddingVer;
			int32 unreadRectLeft = w - st::dlgPaddingHor - unreadRectWidth;
			int32 unreadRectTop = st::dlgHeight - st::dlgPaddingVer - unreadRectHeight;
			lastWidth -= unreadRectWidth + st::dlgUnreadPaddingHor;
			p.setBrush((act ? st::dlgActiveUnreadBG : (history->mute ? st::dlgUnreadMutedBG : st::dlgUnreadBG))->b);
			p.setPen(Qt::NoPen);
			p.drawRoundedRect(unreadRectLeft, unreadRectTop, unreadRectWidth, unreadRectHeight, st::dlgUnreadRadius, st::dlgUnreadRadius);
			p.setFont(st::dlgUnreadFont->f);
			p.setPen((act ? st::dlgActiveUnreadColor : st::dlgUnreadColor)->p);
			p.drawText(unreadRectLeft + st::dlgUnreadPaddingHor, unreadRectTop + st::dlgUnreadPaddingVer + st::dlgUnreadFont->ascent, unreadStr);
		}
		if (history->typing.isEmpty() && history->sendActions.isEmpty()) {
			last->drawInDialog(p, QRect(nameleft, st::dlgPaddingVer + st::dlgFont->height + st::dlgSep, lastWidth, st::dlgFont->height), act, history->textCachedFor, history->lastItemTextCache);
		} else {
			p.setPen((act ? st::dlgActiveColor : st::dlgSystemColor)->p);
			history->typingText.drawElided(p, nameleft, st::dlgPaddingVer + st::dlgFont->height + st::dlgSep, lastWidth);
		}
	}

	if (history->peer->isUser() && history->peer->isVerified()) {
		rectForName.setWidth(rectForName.width() - st::verifiedCheck.pxWidth() - st::verifiedCheckPos.x());
		p.drawSprite(rectForName.topLeft() + QPoint(qMin(history->peer->dialogName().maxWidth(), rectForName.width()), 0) + st::verifiedCheckPos, (act ? st::verifiedCheckInv : st::verifiedCheck));
	}

	p.setPen((act ? st::dlgActiveColor : st::dlgNameColor)->p);
	history->peer->dialogName().drawElided(p, rectForName.left(), rectForName.top(), rectForName.width());
}

void FakeDialogRow::paint(Painter &p, int32 w, bool act, bool sel, bool onlyBackground) const {
	QRect fullRect(0, 0, w, st::dlgHeight);
	p.fillRect(fullRect, (act ? st::dlgActiveBG : (sel ? st::dlgHoverBG : st::dlgBG))->b);
	if (onlyBackground) return;

	History *history = _item->history();
	if (history->peer->migrateTo()) {
		p.drawPixmap(st::dlgPaddingHor, st::dlgPaddingVer, history->peer->migrateTo()->photo->pix(st::dlgPhotoSize));
	} else {
		p.drawPixmap(st::dlgPaddingHor, st::dlgPaddingVer, history->peer->photo->pix(st::dlgPhotoSize));
	}

	int32 nameleft = st::dlgPaddingHor + st::dlgPhotoSize + st::dlgPhotoPadding;
	int32 namewidth = w - nameleft - st::dlgPaddingHor;
	QRect rectForName(nameleft, st::dlgPaddingVer + st::dlgNameTop, namewidth, st::msgNameFont->height);

	// draw chat icon
	if (history->peer->isChat() || history->peer->isMegagroup()) {
		p.drawPixmap(QPoint(rectForName.left() + st::dlgChatImgPos.x(), rectForName.top() + st::dlgChatImgPos.y()), App::sprite(), (act ? st::dlgActiveChatImg : st::dlgChatImg));
		rectForName.setLeft(rectForName.left() + st::dlgImgSkip);
	} else if (history->peer->isChannel()) {
		p.drawPixmap(QPoint(rectForName.left() + st::dlgChannelImgPos.x(), rectForName.top() + st::dlgChannelImgPos.y()), App::sprite(), (act ? st::dlgActiveChannelImg : st::dlgChannelImg));
		rectForName.setLeft(rectForName.left() + st::dlgImgSkip);
	}

	// draw date
	QDateTime now(QDateTime::currentDateTime()), lastTime(_item->date);
	QDate nowDate(now.date()), lastDate(lastTime.date());
	QString dt;
	if (lastDate == nowDate) {
		dt = lastTime.toString(cTimeFormat());
	} else if (lastDate.year() == nowDate.year() && lastDate.weekNumber() == nowDate.weekNumber()) {
		dt = langDayOfWeek(lastDate);
	} else {
		dt = lastDate.toString(qsl("d.MM.yy"));
	}
	int32 dtWidth = st::dlgDateFont->width(dt);
	rectForName.setWidth(rectForName.width() - dtWidth - st::dlgDateSkip);
	p.setFont(st::dlgDateFont->f);
	p.setPen((act ? st::dlgActiveDateColor : st::dlgDateColor)->p);
	p.drawText(rectForName.left() + rectForName.width() + st::dlgDateSkip, rectForName.top() + st::msgNameFont->height - st::msgDateFont->descent, dt);

	// draw check
	if (_item->needCheck()) {
		const style::sprite *check;
		if (_item->id > 0) {
			if (_item->unread()) {
				check = act ? &st::dlgActiveCheckImg : &st::dlgCheckImg;
			} else {
				check = act ? &st::dlgActiveDblCheckImg : &st::dlgDblCheckImg;
			}
		} else {
			check = act ? &st::dlgActiveSendImg : &st::dlgSendImg;
		}
		rectForName.setWidth(rectForName.width() - check->pxWidth() - st::dlgCheckSkip);
		p.drawPixmap(QPoint(rectForName.left() + rectForName.width() + st::dlgCheckLeft, rectForName.top() + st::dlgCheckTop), App::sprite(), *check);
	}

	// draw unread
	int32 lastWidth = namewidth;
	_item->drawInDialog(p, QRect(nameleft, st::dlgPaddingVer + st::dlgFont->height + st::dlgSep, lastWidth, st::dlgFont->height), act, _cacheFor, _cache);

	if (history->peer->isUser() && history->peer->isVerified()) {
		rectForName.setWidth(rectForName.width() - st::verifiedCheck.pxWidth() - st::verifiedCheckPos.x());
		p.drawSprite(rectForName.topLeft() + QPoint(qMin(history->peer->dialogName().maxWidth(), rectForName.width()), 0) + st::verifiedCheckPos, (act ? st::verifiedCheckInv : st::verifiedCheck));
	}

	p.setPen((act ? st::dlgActiveColor : st::dlgNameColor)->p);
	history->peer->dialogName().drawElided(p, rectForName.left(), rectForName.top(), rectForName.width());
}

History::History(const PeerId &peerId) : width(0), height(0)
, unreadCount(0)
, inboxReadBefore(1)
, outboxReadBefore(1)
, showFrom(0)
, unreadBar(0)
, peer(App::peer(peerId))
, oldLoaded(false)
, newLoaded(true)
, lastMsg(0)
, draftToId(0)
, lastWidth(0)
, lastScrollTop(ScrollMax)
, lastShowAtMsgId(ShowAtUnreadMsgId)
, mute(isNotifyMuted(peer->notify))
, lastKeyboardInited(false)
, lastKeyboardUsed(false)
, lastKeyboardId(0)
, lastKeyboardHiddenId(0)
, lastKeyboardFrom(0)
, sendRequestId(0)
, textCachedFor(0)
, lastItemTextCache(st::dlgRichMinWidth)
, posInDialogs(0)
, typingText(st::dlgRichMinWidth)
{
	if (peer->isChannel() || (peer->isUser() && peer->asUser()->botInfo)) {
		outboxReadBefore = INT_MAX;
	}
	for (int32 i = 0; i < OverviewCount; ++i) {
		overviewCountData[i] = -1; // not loaded yet
	}
}

void History::clearLastKeyboard() {
	if (lastKeyboardId) {
		if (lastKeyboardId == lastKeyboardHiddenId) {
			lastKeyboardHiddenId = 0;
		}
		lastKeyboardId = 0;
	}
	lastKeyboardInited = true;
	lastKeyboardFrom = 0;
}

bool History::updateTyping(uint64 ms, bool force) {
	bool changed = force;
	for (TypingUsers::iterator i = typing.begin(), e = typing.end(); i != e;) {
		if (ms >= i.value()) {
			i = typing.erase(i);
			changed = true;
		} else {
			++i;
		}
	}
	for (SendActionUsers::iterator i = sendActions.begin(); i != sendActions.cend();) {
		if (ms >= i.value().until) {
			i = sendActions.erase(i);
			changed = true;
		} else {
			++i;
		}
	}
	if (changed) {
		QString newTypingStr;
		int32 cnt = typing.size();
		if (cnt > 2) {
			newTypingStr = lng_many_typing(lt_count, cnt);
		} else if (cnt > 1) {
			newTypingStr = lng_users_typing(lt_user, typing.begin().key()->firstName, lt_second_user, (typing.end() - 1).key()->firstName);
		} else if (cnt) {
			newTypingStr = peer->isUser() ? lang(lng_typing) : lng_user_typing(lt_user, typing.begin().key()->firstName);
		} else if (!sendActions.isEmpty()) {
			switch (sendActions.begin().value().type) {
			case SendActionRecordVideo: newTypingStr = peer->isUser() ? lang(lng_send_action_record_video) : lng_user_action_record_video(lt_user, sendActions.begin().key()->firstName); break;
			case SendActionUploadVideo: newTypingStr = peer->isUser() ? lang(lng_send_action_upload_video) : lng_user_action_upload_video(lt_user, sendActions.begin().key()->firstName); break;
			case SendActionRecordVoice: newTypingStr = peer->isUser() ? lang(lng_send_action_record_audio) : lng_user_action_record_audio(lt_user, sendActions.begin().key()->firstName); break;
			case SendActionUploadVoice: newTypingStr = peer->isUser() ? lang(lng_send_action_upload_audio) : lng_user_action_upload_audio(lt_user, sendActions.begin().key()->firstName); break;
			case SendActionUploadPhoto: newTypingStr = peer->isUser() ? lang(lng_send_action_upload_photo) : lng_user_action_upload_photo(lt_user, sendActions.begin().key()->firstName); break;
			case SendActionUploadFile: newTypingStr = peer->isUser() ? lang(lng_send_action_upload_file) : lng_user_action_upload_file(lt_user, sendActions.begin().key()->firstName); break;
			case SendActionChooseLocation: newTypingStr = peer->isUser() ? lang(lng_send_action_geo_location) : lng_user_action_geo_location(lt_user, sendActions.begin().key()->firstName); break;
			case SendActionChooseContact: newTypingStr = peer->isUser() ? lang(lng_send_action_choose_contact) : lng_user_action_choose_contact(lt_user, sendActions.begin().key()->firstName); break;
			}
		}
		if (!newTypingStr.isEmpty()) {
			newTypingStr += qsl("...");
		}
		if (typingStr != newTypingStr) {
			typingText.setText(st::dlgHistFont, (typingStr = newTypingStr), _textNameOptions);
		}
	}
	if (!typingStr.isEmpty()) {
		if (typingText.lastDots(typingDots % 4)) {
			changed = true;
		}
	}
	if (changed && App::main()) {
		if (!dialogs.isEmpty()) App::main()->dlgUpdated(dialogs[0]);
		if (App::main()->historyPeer() == peer) {
			App::main()->topBar()->update();
		}
	}
	return changed;
}

ChannelHistory::ChannelHistory(const PeerId &peer) : History(peer),
unreadCountAll(0),
_onlyImportant(!isMegagroup()),
_otherOldLoaded(false), _otherNewLoaded(true),
_collapseMessage(0), _joinedMessage(0) {
}

bool ChannelHistory::isSwitchReadyFor(MsgId switchId, MsgId &fixInScrollMsgId, int32 &fixInScrollMsgTop) {
	if (switchId == SwitchAtTopMsgId) {
		if (_onlyImportant) {
			if (isMegagroup()) switchMode();
			return true;
		}

		int32 bottomUnderScrollTop = 0;
		HistoryItem *atTopItem = App::main()->atTopImportantMsg(bottomUnderScrollTop);
		if (atTopItem) {
			fixInScrollMsgId = atTopItem->id;
			fixInScrollMsgTop = atTopItem->y + atTopItem->block()->y + atTopItem->height() - bottomUnderScrollTop - height;
			if (_otherList.indexOf(atTopItem) >= 0) {
				switchMode();
				return true;
			}
			return false;
		}
		if (!_otherList.isEmpty()) {
			switchMode();
			return true;
		}
		return false;
	}
	if (HistoryItem *item = App::histItemById(channelId(), switchId)) {
		HistoryItemType itemType = item->type();
		if (itemType == HistoryItemGroup || itemType == HistoryItemCollapse) {
			if (isMegagroup()) return true;
			if (itemType == HistoryItemGroup && !_onlyImportant) return true;
			if (itemType == HistoryItemCollapse && _onlyImportant) return true;
			bool willNeedCollapse = (itemType == HistoryItemGroup);

			HistoryItem *prev = findPrevItem(item);
			if (prev) {
				fixInScrollMsgId = prev->id;
				fixInScrollMsgTop = prev->y + prev->block()->y + prev->height() - height;
				if (_otherList.indexOf(prev) >= 0) {
					switchMode();
					insertCollapseItem(fixInScrollMsgId);
					return true;
				}
				return false;
			}
			if (itemType == HistoryItemGroup) {
				fixInScrollMsgId = qMax(static_cast<HistoryGroup*>(item)->minId(), 1);
				fixInScrollMsgTop = item->y + item->block()->y - height;
				if (oldLoaded && _otherOldLoaded) {
					switchMode();
					insertCollapseItem(fixInScrollMsgId);
					return true;
				}
			} else if (itemType == HistoryItemCollapse) {
				fixInScrollMsgId = qMax(static_cast<HistoryCollapse*>(item)->wasMinId(), 1);
				fixInScrollMsgTop = item->y + item->block()->y - height;
				if (oldLoaded && _otherOldLoaded) {
					switchMode();
					return true;
				}
			}
			return false;
		}
		if (item->history() == this) {
			if (_onlyImportant && !item->isImportant()) {
				if (_otherList.indexOf(item) >= 0) {
					switchMode();
					return true;
				}
				return false;
			} else if (!item->detached()) {
				return true;
			}
		}
	} else if (switchId < 0) {
		LOG(("App Error: isSwitchReadyFor() switchId not found!"));
		switchMode();
		return true;
	}
	return false;
}

void ChannelHistory::getSwitchReadyFor(MsgId switchId, MsgId &fixInScrollMsgId, int32 &fixInScrollMsgTop) {
	if (!isSwitchReadyFor(switchId, fixInScrollMsgId, fixInScrollMsgTop)) {
		if (switchId > 0) {
			if (HistoryItem *item = App::histItemById(channelId(), switchId)) {
				if (_onlyImportant && !item->isImportant()) {
					_otherList.clear();
					_otherNewLoaded = _otherOldLoaded = false;

					switchMode();
				} else {
					clear(true);
					newLoaded = oldLoaded = false;
					lastWidth = 0;
				}
			} else {
				clear(true);
				newLoaded = oldLoaded = false;
				lastWidth = 0;
			}
		} else {
			_otherList.clear();
			_otherNewLoaded = _otherOldLoaded = false;

			switchMode();
		}
	}
}

void ChannelHistory::insertCollapseItem(MsgId wasMinId) {
	if (_onlyImportant || isMegagroup()) return;

	bool insertAfter = false;
	for (int32 blockIndex = 1, blocksCount = blocks.size(); blockIndex < blocksCount; ++blockIndex) { // skip first date block
		HistoryBlock *block = blocks.at(blockIndex);
		for (int32 itemIndex = 0, itemsCount = block->items.size(); itemIndex < itemsCount; ++itemIndex) {
			HistoryItem *item = block->items.at(itemIndex);
			if (insertAfter || item->id > wasMinId || (item->id == wasMinId && !item->isImportant())) {
				_collapseMessage = new HistoryCollapse(this, block, wasMinId, item->date);
				if (!addNewInTheMiddle(regItem(_collapseMessage), blockIndex, itemIndex)) {
					_collapseMessage = 0;
				}
				return;
			} else if (item->id == wasMinId && item->isImportant()) {
				insertAfter = true;
			}
		}
	}
}

void ChannelHistory::getRangeDifference() {
	MsgId fromId = 0, toId = 0;
	for (int32 blockIndex = 0, blocksCount = blocks.size(); blockIndex < blocksCount; ++blockIndex) {
		HistoryBlock *block = blocks.at(blockIndex);
		for (int32 itemIndex = 0, itemsCount = block->items.size(); itemIndex < itemsCount; ++itemIndex) {
			HistoryItem *item = block->items.at(itemIndex);
			if (item->type() == HistoryItemMsg && item->id > 0) {
				fromId = item->id;
				break;
			} else if (item->type() == HistoryItemGroup) {
				fromId = static_cast<HistoryGroup*>(item)->minId() + 1;
				break;
			}
		}
		if (fromId) break;
	}
	if (!fromId) return;
	for (int32 blockIndex = blocks.size(); blockIndex > 0;) {
		HistoryBlock *block = blocks.at(--blockIndex);
		for (int32 itemIndex = block->items.size(); itemIndex > 0;) {
			HistoryItem *item = block->items.at(--itemIndex);
			if (item->type() == HistoryItemMsg && item->id > 0) {
				toId = item->id;
				break;
			} else if (item->type() == HistoryItemGroup) {
				toId = static_cast<HistoryGroup*>(item)->maxId() - 1;
				break;
			}
		}
		if (toId) break;
	}
	if (fromId > 0 && peer->asChannel()->pts() > 0) {
		if (_rangeDifferenceRequestId) {
			MTP::cancel(_rangeDifferenceRequestId);
		}
		_rangeDifferenceFromId = fromId;
		_rangeDifferenceToId = toId;

		MTP_LOG(0, ("getChannelDifference { good - after channelDifferenceTooLong was received, validating history part }%1").arg(cTestMode() ? " TESTMODE" : ""));
		getRangeDifferenceNext(peer->asChannel()->pts());
	}
}

void ChannelHistory::getRangeDifferenceNext(int32 pts) {
	if (!App::main() || _rangeDifferenceToId < _rangeDifferenceFromId) return;

	int32 limit = _rangeDifferenceToId + 1 - _rangeDifferenceFromId;
	_rangeDifferenceRequestId = MTP::send(MTPupdates_GetChannelDifference(peer->asChannel()->inputChannel, MTP_channelMessagesFilter(MTP_int(0), MTP_vector<MTPMessageRange>(1, MTP_messageRange(MTP_int(_rangeDifferenceFromId), MTP_int(_rangeDifferenceToId)))), MTP_int(pts), MTP_int(limit)), App::main()->rpcDone(&MainWidget::gotRangeDifference, peer->asChannel()));
}

void ChannelHistory::addNewGroup(const MTPMessageGroup &group) {
	if (group.type() != mtpc_messageGroup) return;
	const MTPDmessageGroup &d(group.c_messageGroup());

	if (onlyImportant()) {
		_otherNewLoaded = false;
	} else if (_otherNewLoaded) {
		if (_otherList.isEmpty() || _otherList.back()->type() != HistoryItemGroup) {
			_otherList.push_back(regItem(new HistoryGroup(this, 0, d, _otherList.isEmpty() ? date(d.vdate) : _otherList.back()->date)));
		} else {
			static_cast<HistoryGroup*>(_otherList.back())->uniteWith(d.vmin_id.v, d.vmax_id.v, d.vcount.v);
		}
	}

	if (onlyImportant()) {
		if (newLoaded) {
			HistoryItem *prev = blocks.isEmpty() ? 0 : blocks.back()->items.back();
			HistoryBlock *to = 0;
			bool newBlock = blocks.isEmpty();
			if (newBlock) {
				to = new HistoryBlock(this);
				to->y = height;
			} else {
				to = blocks.back();
				height -= to->height;
			}
			prev = addMessageGroupAfterPrevToBlock(d, prev, to);
			height += to->height;
			if (newBlock) {
				HistoryBlock *dateBlock = new HistoryBlock(this);
				HistoryItem *dayItem = createDayServiceMsg(this, dateBlock, blocks.front()->items.front()->date);
				dateBlock->items.push_back(dayItem);
				int32 dh = dayItem->resize(width);
				dateBlock->height = dh;
				for (Blocks::iterator i = blocks.begin(), e = blocks.end(); i != e; ++i) {
					(*i)->y += dh;
				}
				blocks.push_front(dateBlock); // date block CHECK
				height += dh;
			}
		}
	} else {
		setNotLoadedAtBottom();
	}
}

HistoryJoined *ChannelHistory::insertJoinedMessage(bool unread) {
	if (_joinedMessage || !peer->asChannel()->amIn() || (peer->isMegagroup() && peer->asChannel()->mgInfo->joinedMessageFound)) {
		return _joinedMessage;
	}

	UserData *inviter = (peer->asChannel()->inviter > 0) ? App::userLoaded(peer->asChannel()->inviter) : 0;
	if (!inviter) return 0;

	if (peerToUser(inviter->id) == MTP::authedId()) unread = false;
	int32 flags = (unread ? MTPDmessage::flag_unread : 0);
	QDateTime inviteDate = peer->asChannel()->inviteDate;
	if (unread) _maxReadMessageDate = inviteDate;
	if (isEmpty()) {
		HistoryBlock *to = new HistoryBlock(this);
		bool newBlock = true;
		_joinedMessage = new HistoryJoined(this, to, inviteDate, inviter, flags);
		if (!addNewItem(to, newBlock, regItem(_joinedMessage), unread)) {
			_joinedMessage = 0;
		}
		return _joinedMessage;
	}
	HistoryItem *lastSeenDateItem = 0;
	for (int32 blockIndex = blocks.size(); blockIndex > 1;) {
		HistoryBlock *block = blocks.at(--blockIndex);
		for (int32 itemIndex = block->items.size(); itemIndex > 0;) {
			HistoryItem *item = block->items.at(--itemIndex);
			HistoryItemType type = item->type();
			if (type == HistoryItemMsg || type == HistoryItemGroup) {
				if (item->date <= inviteDate) {
					if (peer->isMegagroup() && peer->migrateFrom() && item->isGroupMigrate()) {
						peer->asChannel()->mgInfo->joinedMessageFound = true;
						return 0;
					}

					++itemIndex;
					if (item->date.date() != inviteDate.date()) {
						HistoryDateMsg *joinedDateItem = new HistoryDateMsg(this, block, inviteDate.date());
						if (addNewInTheMiddle(regItem(joinedDateItem), blockIndex, itemIndex)) {
							++itemIndex;
						}
					}
					_joinedMessage = new HistoryJoined(this, block, inviteDate, inviter, flags);
					if (!addNewInTheMiddle(regItem(_joinedMessage), blockIndex, itemIndex)) {
						_joinedMessage = 0;
					}
					if (lastSeenDateItem && lastSeenDateItem->date.date() == inviteDate.date()) {
						lastSeenDateItem->destroy();
					}
					if (lastMsgDate.isNull() || inviteDate >= lastMsgDate) {
						setLastMessage(_joinedMessage);
						if (unread) {
							newItemAdded(_joinedMessage);
						}
					}
					return _joinedMessage;
				} else {
					lastSeenDateItem = 0;
				}
			} else if (type == HistoryItemDate) {
				lastSeenDateItem = item;
			}
		}
	}

	// adding new item to new block
	int32 addToH = 0, skip = 0;
	if (!blocks.isEmpty()) { // remove date block
		if (width) addToH = -blocks.front()->height;
		HistoryBlock *dateblock = blocks.front();
		blocks.pop_front();
		delete dateblock;
	}
	HistoryItem *till = blocks.isEmpty() ? 0 : blocks.front()->items.front();

	HistoryBlock *block = new HistoryBlock(this);

	_joinedMessage = new HistoryJoined(this, block, inviteDate, inviter, flags);
	addItemAfterPrevToBlock(regItem(_joinedMessage), 0, block);
	if (till && _joinedMessage && inviteDate.date() != till->date.date()) {
		HistoryItem *dayItem = createDayServiceMsg(this, block, till->date);
		block->items.push_back(dayItem);
		if (width) {
			dayItem->y = block->height;
			block->height += dayItem->resize(width);
		}
	}
	if (!block->items.isEmpty()) {
		blocks.push_front(block); // CHECK
		if (width) {
			addToH += block->height;
			++skip;
		}
	} else {
		delete block;
	}
	if (!blocks.isEmpty()) {
		HistoryBlock *dateBlock = new HistoryBlock(this);
		HistoryItem *dayItem = createDayServiceMsg(this, dateBlock, blocks.front()->items.front()->date);
		dateBlock->items.push_back(dayItem);
		if (width) {
			int32 dh = dayItem->resize(width);
			dateBlock->height = dh;
			if (skip) {
				blocks.front()->y += dh;
			}
			addToH += dh;
			++skip;
		}
		blocks.push_front(dateBlock); // date block CHECK
	}
	if (width && addToH) {
		for (Blocks::iterator i = blocks.begin(), e = blocks.end(); i != e; ++i) {
			if (skip) {
				--skip;
			} else {
				(*i)->y += addToH;
			}
		}
		height += addToH;
	}
	if (!lastMsgDate.isNull() && inviteDate >= lastMsgDate) {
		setLastMessage(_joinedMessage);
		if (unread) {
			newItemAdded(_joinedMessage);
		}
	}
	return _joinedMessage;
}

void ChannelHistory::checkJoinedMessage(bool createUnread) {
	if (_joinedMessage || peer->asChannel()->inviter <= 0) {
		return;
	}
	if (isEmpty()) {
		if (loadedAtTop() && loadedAtBottom()) {
			if (insertJoinedMessage(createUnread)) {
				if (!_joinedMessage->detached()) {
					setLastMessage(_joinedMessage);
				}
			}
			return;
		}
	}

	QDateTime inviteDate = peer->asChannel()->inviteDate;
	QDateTime firstDate, lastDate;
	for (int32 blockIndex = 1, blocksCount = blocks.size(); blockIndex < blocksCount; ++blockIndex) {
		HistoryBlock *block = blocks.at(blockIndex);
		int32 itemIndex = 0, itemsCount = block->items.size();
		for (; itemIndex < itemsCount; ++itemIndex) {
			HistoryItem *item = block->items.at(itemIndex);
			HistoryItemType type = item->type();
			if (type == HistoryItemMsg || type == HistoryItemGroup) {
				firstDate = item->date;
				break;
			}
		}
		if (itemIndex < itemsCount) break;
	}
	for (int32 blockIndex = blocks.size(); blockIndex > 1;) {
		HistoryBlock *block = blocks.at(--blockIndex);
		int32 itemIndex = block->items.size();
		for (; itemIndex > 0;) {
			HistoryItem *item = block->items.at(--itemIndex);
			HistoryItemType type = item->type();
			if (type == HistoryItemMsg || type == HistoryItemGroup) {
				lastDate = item->date;
				++itemIndex;
				break;
			}
		}
		if (itemIndex) break;
	}

	if (!firstDate.isNull() && !lastDate.isNull() && (firstDate <= inviteDate || loadedAtTop()) && (lastDate > inviteDate || loadedAtBottom())) {
		bool willBeLastMsg = (inviteDate >= lastDate);
		if (insertJoinedMessage(createUnread && willBeLastMsg) && willBeLastMsg) {
			if (!_joinedMessage->detached()) {
				setLastMessage(_joinedMessage);
			}
		}
	}
}

void ChannelHistory::checkMaxReadMessageDate() {
	if (_maxReadMessageDate.isValid()) return;

	for (int32 blockIndex = blocks.size(); blockIndex > 0;) {
		HistoryBlock *block = blocks.at(--blockIndex);
		for (int32 itemIndex = block->items.size(); itemIndex > 0;) {
			HistoryItem *item = block->items.at(--itemIndex);
			if ((item->isImportant() || isMegagroup()) && !item->unread()) {
				_maxReadMessageDate = item->date;
				if (item->isGroupMigrate() && isMegagroup() && peer->migrateFrom()) {
					_maxReadMessageDate = date(MTP_int(peer->asChannel()->date + 1)); // no report spam panel
				}
				return;
			}
		}
	}
	if (loadedAtTop() && (!isMegagroup() || !isEmpty())) {
		_maxReadMessageDate = date(MTP_int(peer->asChannel()->date));
	}
}

const QDateTime &ChannelHistory::maxReadMessageDate() {
	return _maxReadMessageDate;
}

HistoryItem *ChannelHistory::addNewChannelMessage(const MTPMessage &msg, NewMessageType type) {
	if (type == NewMessageExisting) return addToHistory(msg);

	HistoryItem *result = addNewToBlocks(msg, type);
	if (result) addNewToOther(result, type);
	return result;
}

HistoryItem *ChannelHistory::addNewToBlocks(const MTPMessage &msg, NewMessageType type) {
	bool isImportantFlags = isImportantChannelMessage(idFromMessage(msg), flagsFromMessage(msg));
	bool isImportant = (isChannel() && !isMegagroup()) ? isImportantFlags : true;

	if (!loadedAtBottom()) {
		HistoryItem *item = addToHistory(msg);
		if (item && isImportant) {
			setLastMessage(item);
			if (type == NewMessageUnread) {
				newItemAdded(item);
			}
		}
		return item;
	}

	if (!isImportant && onlyImportant()) {
		HistoryItem *item = addToHistory(msg), *prev = isEmpty() ? 0 : blocks.back()->items.back();
		HistoryItem *group = addMessageGroupAfterPrev(item, prev);
		if (group && group != prev) {
			height += group->height();
		}
		return item;
	}

	if (!isImportantFlags && !onlyImportant() && !isEmpty() && type == NewMessageLast) {
		clear(true);
	}

	HistoryBlock *to = 0;
	bool newBlock = blocks.isEmpty();
	if (newBlock) {
		to = new HistoryBlock(this);
	} else {
		to = blocks.back();
	}
	HistoryItem *item = createItem((type == NewMessageLast) ? 0 : to, msg, (type == NewMessageUnread));
	if (type == NewMessageLast) {
		if (!item->detached()) {
			return item;
		}
		item->attach(to);
	}
	return addNewItem(to, newBlock, item, (type == NewMessageUnread));
}

void ChannelHistory::addNewToOther(HistoryItem *item, NewMessageType type) {
	if (!_otherNewLoaded || isMegagroup()) return;

	if (!item->isImportant()) {
		if (onlyImportant()) {
			if (type == NewMessageLast) {
				_otherList.clear();
				_otherOldLoaded = false;
			}
		} else {
			if (_otherList.isEmpty() || _otherList.back()->type() != HistoryItemGroup) {
				_otherList.push_back(regItem(new HistoryGroup(this, 0, item, _otherList.isEmpty() ? item->date : _otherList.back()->date)));
			} else {
				static_cast<HistoryGroup*>(_otherList.back())->uniteWith(item);
			}
			return;
		}
	}
	_otherList.push_back(item);
}

void ChannelHistory::switchMode() {
	if (isMegagroup() && !_onlyImportant) return;

	OtherList savedList;
	if (!blocks.isEmpty()) {
		savedList.reserve(((blocks.size() - 2) * MessagesPerPage + blocks.back()->items.size()) * (onlyImportant() ? 2 : 1));
		for (Blocks::const_iterator i = blocks.cbegin(), e = blocks.cend(); i != e; ++i) {
			HistoryBlock *block = *i;
			for (HistoryBlock::Items::const_iterator j = block->items.cbegin(), end = block->items.cend(); j != end; ++j) {
				HistoryItem *item = *j;
				HistoryItemType itemType = item->type();
				if (itemType == HistoryItemMsg || itemType == HistoryItemGroup) {
					savedList.push_back(item);
				}
			}
		}
	}
	bool savedNewLoaded = newLoaded, savedOldLoaded = oldLoaded;

	clear(true);

	newLoaded = _otherNewLoaded;
	oldLoaded = _otherOldLoaded;
	if (int32 count = _otherList.size()) {
		blocks.reserve(qCeil(count / float64(MessagesPerPage)) + 1);
		createInitialDateBlock(_otherList.front()->date);

		HistoryItem *prev = 0;
		for (int32 i = 0; i < count;) {
			HistoryBlock *block = new HistoryBlock(this);
			int32 willAddToBlock = qMin(int32(MessagesPerPage), count - i);
			block->items.reserve(willAddToBlock);
			for (int32 till = i + willAddToBlock; i < till; ++i) {
				HistoryItem *item = _otherList.at(i);
				item->attach(block);
				prev = addItemAfterPrevToBlock(item, prev, block);
			}
			blocks.push_back(block); // CHECK
			if (width) {
				block->y = height;
				height += block->height;
			}
		}
	}

	_otherList = savedList;
	_otherNewLoaded = savedNewLoaded;
	_otherOldLoaded = savedOldLoaded;

	_onlyImportant = !_onlyImportant;

	lastWidth = 0;

	checkJoinedMessage();
}

void ChannelHistory::cleared() {
	_collapseMessage = 0;
	_joinedMessage = 0;
}

HistoryGroup *ChannelHistory::findGroup(MsgId msgId) const { // find message group using binary search
	if (!_onlyImportant) return findGroupInOther(msgId);

	HistoryBlock *block = findGroupBlock(msgId);
	if (!block) return 0;

	int32 itemIndex = 0;
	if (block->items.size() > 1) for (int32 minItem = 0, maxItem = block->items.size();;) {
		for (int32 startCheckItem = (minItem + maxItem) / 2, checkItem = startCheckItem;;) {
			HistoryItem *item = block->items.at(checkItem); // out msgs could be a mess in monotonic ids
			if ((item->id > 0 && !item->out()) || item->type() == HistoryItemGroup) {
				MsgId threshold = (item->id > 0) ? item->id : static_cast<HistoryGroup*>(item)->minId();
				if (threshold > msgId) {
					maxItem = startCheckItem;
				} else {
					minItem = checkItem;
				}
				break;
			}
			if (++checkItem == maxItem) {
				maxItem = startCheckItem;
				break;
			}
		}
		if (minItem + 1 == maxItem) {
			itemIndex = minItem;
			break;
		}
	}

	HistoryItem *item = block->items.at(itemIndex);
	if (item->type() != HistoryItemGroup) return 0;
	HistoryGroup *result = static_cast<HistoryGroup*>(item);
	return (result->minId() < msgId && result->maxId() > msgId) ? result : 0;
}

HistoryBlock *ChannelHistory::findGroupBlock(MsgId msgId) const { // find block with message group using binary search
	if (isEmpty()) return 0;

	int32 blockIndex = 0;
	if (blocks.size() > 1) for (int32 minBlock = 0, maxBlock = blocks.size();;) {
		for (int32 startCheckBlock = (minBlock + maxBlock) / 2, checkBlock = startCheckBlock;;) {
			HistoryBlock *block = blocks.at(checkBlock);
			HistoryBlock::Items::const_iterator i = block->items.cbegin(), e = block->items.cend();
			for (; i != e; ++i) { // out msgs could be a mess in monotonic ids
				if (((*i)->id > 0 && !(*i)->out()) || (*i)->type() == HistoryItemGroup) {
					MsgId threshold = ((*i)->id > 0) ? (*i)->id : static_cast<HistoryGroup*>(*i)->minId();
					if (threshold > msgId) {
						maxBlock = startCheckBlock;
					} else {
						minBlock = checkBlock;
					}
					break;
				}
			}
			if (i != e) {
				break;
			}
			if (++checkBlock == maxBlock) {
				maxBlock = startCheckBlock;
				break;
			}
		}
		if (minBlock + 1 == maxBlock) {
			blockIndex = minBlock;
			break;
		}
	}
	return blocks.at(blockIndex);
}

HistoryGroup *ChannelHistory::findGroupInOther(MsgId msgId) const { // find message group using binary search in _otherList
	if (_otherList.isEmpty()) return 0;
	int32 otherIndex = 0;
	if (_otherList.size() > 1) for (int32 minOther = 0, maxOther = _otherList.size();;) {
		for (int32 startCheckOther = (minOther + maxOther) / 2, checkOther = startCheckOther;;) {
			HistoryItem *item = _otherList.at(checkOther); // out msgs could be a mess in monotonic ids
			if ((item->id > 0 && !item->out()) || item->type() == HistoryItemGroup) {
				MsgId threshold = (item->id > 0) ? item->id : static_cast<HistoryGroup*>(item)->minId();
				if (threshold > msgId) {
					maxOther = startCheckOther;
				} else {
					minOther = checkOther;
				}
				break;
			}
			if (++checkOther == maxOther) {
				maxOther = startCheckOther;
				break;
			}
		}
		if (minOther + 1 == maxOther) {
			otherIndex = minOther;
			break;
		}
	}
	HistoryItem *item = _otherList.at(otherIndex);
	if (item->type() != HistoryItemGroup) return 0;
	HistoryGroup *result = static_cast<HistoryGroup*>(item);
	return (result->minId() < msgId && result->maxId() > msgId) ? result : 0;
}

HistoryItem *ChannelHistory::findPrevItem(HistoryItem *item) const {
	if (item->detached()) return 0;
	int32 itemIndex = item->block()->items.indexOf(item);
	int32 blockIndex = blocks.indexOf(item->block());
	if (itemIndex < 0 || blockIndex < 0) return 0;

	for (++blockIndex, ++itemIndex; blockIndex > 0;) {
		--blockIndex;
		HistoryBlock *block = blocks.at(blockIndex);
		if (!itemIndex) itemIndex = block->items.size();
		for (; itemIndex > 0;) {
			--itemIndex;
			if (block->items.at(itemIndex)->type() == HistoryItemMsg) {
				return block->items.at(itemIndex);
			}
		}
	}
	return 0;
}

void ChannelHistory::messageDetached(HistoryItem *msg) {
	if (_collapseMessage == msg) {
		_collapseMessage = 0;
	} else if (_joinedMessage == msg) {
		_joinedMessage = 0;
	}
}

void ChannelHistory::messageDeleted(HistoryItem *msg) {
	int32 otherIndex = _otherList.indexOf(msg);
	if (otherIndex >= 0) _otherList.removeAt(otherIndex);
	if (msg->isImportant()) { // unite message groups around this important message in _otherList
		if (!_onlyImportant && otherIndex > 0 && otherIndex < _otherList.size()) {
			if (HistoryGroup *groupPrev = (_otherList[otherIndex - 1]->type() == HistoryItemGroup) ? static_cast<HistoryGroup*>(_otherList[otherIndex - 1]) : 0) {
				if (HistoryGroup *groupNext = (_otherList[otherIndex]->type() == HistoryItemGroup) ? static_cast<HistoryGroup*>(_otherList[otherIndex]) : 0) {
					groupPrev->uniteWith(groupNext);
					groupNext->destroy();
				}
			}
		}
	} else {
		messageWithIdDeleted(msg->id);
	}
}

void ChannelHistory::messageWithIdDeleted(MsgId msgId) {
	if (HistoryGroup *group = findGroup(msgId)) {
		if (!group->decrementCount()) {
			group->destroy();
		}
	}
}

bool DialogsList::del(const PeerId &peerId, DialogRow *replacedBy) {
	RowByPeer::iterator i = rowByPeer.find(peerId);
	if (i == rowByPeer.cend()) return false;

	DialogRow *row = i.value();
	emit App::main()->dialogRowReplaced(row, replacedBy);

	if (row == current) {
		current = row->next;
	}
	for (DialogRow *change = row->next; change != end; change = change->next) {
		change->pos--;
	}
	end->pos--;
	remove(row);
	delete row;
	--count;
	rowByPeer.erase(i);

	return true;
}

void DialogsIndexed::peerNameChanged(PeerData *peer, const PeerData::Names &oldNames, const PeerData::NameFirstChars &oldChars) {
	if (sortMode == DialogsSortByName) {
		DialogRow *mainRow = list.adjustByName(peer);
		if (!mainRow) return;

		History *history = mainRow->history;

		PeerData::NameFirstChars toRemove = oldChars, toAdd;
		for (PeerData::NameFirstChars::const_iterator i = peer->chars.cbegin(), e = peer->chars.cend(); i != e; ++i) {
			PeerData::NameFirstChars::iterator j = toRemove.find(*i);
			if (j == toRemove.cend()) {
				toAdd.insert(*i);
			} else {
				toRemove.erase(j);
				DialogsIndex::iterator k = index.find(*i);
				if (k != index.cend()) {
					k.value()->adjustByName(peer);
				}
			}
		}
		for (PeerData::NameFirstChars::const_iterator i = toRemove.cbegin(), e = toRemove.cend(); i != e; ++i) {
			DialogsIndex::iterator j = index.find(*i);
			if (j != index.cend()) {
				j.value()->del(peer->id, mainRow);
			}
		}
		if (!toAdd.isEmpty()) {
			for (PeerData::NameFirstChars::const_iterator i = toAdd.cbegin(), e = toAdd.cend(); i != e; ++i) {
				DialogsIndex::iterator j = index.find(*i);
				if (j == index.cend()) {
					j = index.insert(*i, new DialogsList(sortMode));
				}
				j.value()->addByName(history);
			}
		}
	} else {
		DialogsList::RowByPeer::const_iterator i = list.rowByPeer.find(peer->id);
		if (i == list.rowByPeer.cend()) return;

		DialogRow *mainRow = i.value();
		History *history = mainRow->history;

		PeerData::NameFirstChars toRemove = oldChars, toAdd;
		for (PeerData::NameFirstChars::const_iterator i = peer->chars.cbegin(), e = peer->chars.cend(); i != e; ++i) {
			PeerData::NameFirstChars::iterator j = toRemove.find(*i);
			if (j == toRemove.cend()) {
				toAdd.insert(*i);
			} else {
				toRemove.erase(j);
			}
		}
		for (PeerData::NameFirstChars::const_iterator i = toRemove.cbegin(), e = toRemove.cend(); i != e; ++i) {
			if (sortMode == DialogsSortByDate) history->dialogs.remove(*i);
			DialogsIndex::iterator j = index.find(*i);
			if (j != index.cend()) {
				j.value()->del(peer->id, mainRow);
			}
		}
		for (PeerData::NameFirstChars::const_iterator i = toAdd.cbegin(), e = toAdd.cend(); i != e; ++i) {
			DialogsIndex::iterator j = index.find(*i);
			if (j == index.cend()) {
				j = index.insert(*i, new DialogsList(sortMode));
			}
			if (sortMode == DialogsSortByDate) {
				history->dialogs.insert(*i, j.value()->addToEnd(history));
			} else {
				j.value()->addToEnd(history);
			}
		}
	}
}

void DialogsIndexed::clear() {
	for (DialogsIndex::iterator i = index.begin(), e = index.end(); i != e; ++i) {
		delete i.value();
	}
	index.clear();
	list.clear();
}

History *Histories::find(const PeerId &peerId) {
	Map::const_iterator i = map.constFind(peerId);
	return (i == map.cend()) ? 0 : i.value();
}

History *Histories::findOrInsert(const PeerId &peerId, int32 unreadCount, int32 maxInboxRead) {
	Map::const_iterator i = map.constFind(peerId);
	if (i == map.cend()) {
		i = map.insert(peerId, peerIsChannel(peerId) ? static_cast<History*>(new ChannelHistory(peerId)) : (new History(peerId)));
		i.value()->setUnreadCount(unreadCount, false);
		i.value()->inboxReadBefore = maxInboxRead + 1;
	}
	return i.value();
}

void Histories::clear() {
	App::historyClearMsgs();
	for (Map::const_iterator i = map.cbegin(), e = map.cend(); i != e; ++i) {
		delete i.value();
	}
	App::historyClearItems();
	typing.clear();
	map.clear();
}

void Histories::regSendAction(History *history, UserData *user, const MTPSendMessageAction &action) {
	if (action.type() == mtpc_sendMessageCancelAction) {
		history->unregTyping(user);
		return;
	}

	uint64 ms = getms();
	switch (action.type()) {
	case mtpc_sendMessageTypingAction: history->typing[user] = ms + 6000; break;
	case mtpc_sendMessageRecordVideoAction: history->sendActions.insert(user, SendAction(SendActionRecordVideo, ms + 6000)); break;
	case mtpc_sendMessageUploadVideoAction: history->sendActions.insert(user, SendAction(SendActionUploadVideo, ms + 6000, action.c_sendMessageUploadVideoAction().vprogress.v)); break;
	case mtpc_sendMessageRecordAudioAction: history->sendActions.insert(user, SendAction(SendActionRecordVoice, ms + 6000)); break;
	case mtpc_sendMessageUploadAudioAction: history->sendActions.insert(user, SendAction(SendActionUploadVoice, ms + 6000, action.c_sendMessageUploadAudioAction().vprogress.v)); break;
	case mtpc_sendMessageUploadPhotoAction: history->sendActions.insert(user, SendAction(SendActionUploadPhoto, ms + 6000, action.c_sendMessageUploadPhotoAction().vprogress.v)); break;
	case mtpc_sendMessageUploadDocumentAction: history->sendActions.insert(user, SendAction(SendActionUploadFile, ms + 6000, action.c_sendMessageUploadDocumentAction().vprogress.v)); break;
	case mtpc_sendMessageGeoLocationAction: history->sendActions.insert(user, SendAction(SendActionChooseLocation, ms + 6000)); break;
	case mtpc_sendMessageChooseContactAction: history->sendActions.insert(user, SendAction(SendActionChooseContact, ms + 6000)); break;
	default: return;
	}

	user->madeAction();

	TypingHistories::const_iterator i = typing.find(history);
	if (i == typing.cend()) {
		typing.insert(history, ms);
		history->typingDots = 0;
		_a_typings.start();
	}
	history->updateTyping(ms, true);
}

void Histories::step_typings(uint64 ms, bool timer) {
	for (TypingHistories::iterator i = typing.begin(), e = typing.end(); i != e;) {
		i.key()->typingDots = (ms - i.value()) / 150;
		i.key()->updateTyping(ms);
		if (i.key()->typing.isEmpty() && i.key()->sendActions.isEmpty()) {
			i = typing.erase(i);
		} else {
			++i;
		}
	}
	if (typing.isEmpty()) {
		_a_typings.stop();
	}
}

void Histories::remove(const PeerId &peer) {
	Map::iterator i = map.find(peer);
	if (i != map.cend()) {
		typing.remove(i.value());
		delete i.value();
		map.erase(i);
	}
}

HistoryItem *Histories::addNewMessage(const MTPMessage &msg, NewMessageType type) {
	PeerId peer = peerFromMessage(msg);
	if (!peer) return 0;

	return findOrInsert(peer, 0, 0)->addNewMessage(msg, type);
}

HistoryItem *History::createItem(HistoryBlock *block, const MTPMessage &msg, bool applyServiceAction) {
	MsgId msgId = 0;
	switch (msg.type()) {
	case mtpc_messageEmpty: msgId = msg.c_messageEmpty().vid.v; break;
	case mtpc_message: msgId = msg.c_message().vid.v; break;
	case mtpc_messageService: msgId = msg.c_messageService().vid.v; break;
	}
	if (!msgId) return 0;

	HistoryItem *result = App::histItemById(channelId(), msgId);
	if (result) {
		if (block) {
			if (!result->detached()) {
				result->detach();
			}
			result->attach(block);
		}
		if (msg.type() == mtpc_message) {
			result->updateMedia(msg.c_message().has_media() ? (&msg.c_message().vmedia) : 0);
			result->initDimensions();
			if (!block) {
				Notify::historyItemResized(result);
			}
			if (applyServiceAction) {
				App::checkSavedGif(result);
			}
		}
		return result;
	}

	switch (msg.type()) {
	case mtpc_messageEmpty:
		result = new HistoryServiceMsg(this, block, msg.c_messageEmpty().vid.v, date(), lang(lng_message_empty));
	break;

	case mtpc_message: {
		const MTPDmessage m(msg.c_message());
		int badMedia = 0; // 1 - unsupported, 2 - empty
		if (m.has_media()) switch (m.vmedia.type()) {
		case mtpc_messageMediaEmpty:
		case mtpc_messageMediaContact: break;
		case mtpc_messageMediaGeo:
			switch (m.vmedia.c_messageMediaGeo().vgeo.type()) {
			case mtpc_geoPoint: break;
			case mtpc_geoPointEmpty: badMedia = 2; break;
			default: badMedia = 1; break;
			}
			break;
		case mtpc_messageMediaVenue:
			switch (m.vmedia.c_messageMediaVenue().vgeo.type()) {
			case mtpc_geoPoint: break;
			case mtpc_geoPointEmpty: badMedia = 2; break;
			default: badMedia = 1; break;
			}
			break;
		case mtpc_messageMediaPhoto:
			switch (m.vmedia.c_messageMediaPhoto().vphoto.type()) {
			case mtpc_photo: break;
			case mtpc_photoEmpty: badMedia = 2; break;
			default: badMedia = 1; break;
			}
			break;
		case mtpc_messageMediaDocument:
			switch (m.vmedia.c_messageMediaDocument().vdocument.type()) {
			case mtpc_document: break;
			case mtpc_documentEmpty: badMedia = 2; break;
			default: badMedia = 1; break;
			}
			break;
		case mtpc_messageMediaWebPage:
			switch (m.vmedia.c_messageMediaWebPage().vwebpage.type()) {
			case mtpc_webPage:
			case mtpc_webPageEmpty:
			case mtpc_webPagePending: break;
			default: badMedia = 1; break;
			}
			break;
		case mtpc_messageMediaUnsupported:
		default: badMedia = 1; break;
		}
		if (badMedia == 1) {
			QString text(lng_message_unsupported(lt_link, qsl("https://desktop.telegram.org")));
			EntitiesInText entities = textParseEntities(text, _historyTextNoMonoOptions.flags);
			entities.push_front(EntityInText(EntityInTextItalic, 0, text.size()));
			result = new HistoryMessage(this, block, m.vid.v, m.vflags.v, m.vvia_bot_id.v, date(m.vdate), m.vfrom_id.v, text, entities);
		} else if (badMedia) {
			result = new HistoryServiceMsg(this, block, m.vid.v, date(m.vdate), lang(lng_message_empty), m.vflags.v, 0, m.has_from_id() ? m.vfrom_id.v : 0);
		} else {
			if (m.has_reply_to_msg_id() && m.vreply_to_msg_id.v > 0) {
				result = new HistoryReply(this, block, m);
			} else {
				result = new HistoryMessage(this, block, m);
			}
			if (m.has_reply_markup()) {
				App::feedReplyMarkup(channelId(), msgId, m.vreply_markup);
			}
		}
	} break;

	case mtpc_messageService: {
		const MTPDmessageService &d(msg.c_messageService());
		result = new HistoryServiceMsg(this, block, d);

		if (applyServiceAction) {
			const MTPmessageAction &action(d.vaction);
			switch (d.vaction.type()) {
			case mtpc_messageActionChatAddUser: {
				const MTPDmessageActionChatAddUser &d(action.c_messageActionChatAddUser());
				if (peer->isMegagroup()) {
					const QVector<MTPint> &v(d.vusers.c_vector().v);
					for (int32 i = 0, l = v.size(); i < l; ++i) {
						if (UserData *user = App::userLoaded(peerFromUser(v.at(i)))) {
							if (peer->asChannel()->mgInfo->lastParticipants.indexOf(user) < 0) {
								peer->asChannel()->mgInfo->lastParticipants.push_front(user);
								peer->asChannel()->mgInfo->lastParticipantsStatus |= MegagroupInfo::LastParticipantsAdminsOutdated;
							}
							if (user->botInfo) {
								peer->asChannel()->mgInfo->bots.insert(user, true);
								if (peer->asChannel()->mgInfo->botStatus != 0 && peer->asChannel()->mgInfo->botStatus < 2) {
									peer->asChannel()->mgInfo->botStatus = 2;
								}
							}
						}
					}
				}
			} break;

			case mtpc_messageActionChatJoinedByLink: {
				const MTPDmessageActionChatJoinedByLink &d(action.c_messageActionChatJoinedByLink());
				if (peer->isMegagroup()) {
					if (result->from()->isUser()) {
						if (peer->asChannel()->mgInfo->lastParticipants.indexOf(result->from()->asUser()) < 0) {
							peer->asChannel()->mgInfo->lastParticipants.push_front(result->from()->asUser());
						}
						if (result->from()->asUser()->botInfo) {
							peer->asChannel()->mgInfo->bots.insert(result->from()->asUser(), true);
							if (peer->asChannel()->mgInfo->botStatus != 0 && peer->asChannel()->mgInfo->botStatus < 2) {
								peer->asChannel()->mgInfo->botStatus = 2;
							}
						}
					}
				}
			} break;

			case mtpc_messageActionChatDeletePhoto: {
				ChatData *chat = peer->asChat();
				if (chat) chat->setPhoto(MTP_chatPhotoEmpty());
			} break;

			case mtpc_messageActionChatDeleteUser: {
				const MTPDmessageActionChatDeleteUser &d(action.c_messageActionChatDeleteUser());
				PeerId uid = peerFromUser(d.vuser_id);
				if (lastKeyboardFrom == uid) {
					clearLastKeyboard();
					if (App::main()) App::main()->updateBotKeyboard(this);
				}
				if (peer->isMegagroup()) {
					if (UserData *user = App::userLoaded(uid)) {
						int32 index = peer->asChannel()->mgInfo->lastParticipants.indexOf(user);
						if (index >= 0) {
							peer->asChannel()->mgInfo->lastParticipants.removeAt(index);
						}
						peer->asChannel()->mgInfo->lastAdmins.remove(user);
						peer->asChannel()->mgInfo->bots.remove(user);
						if (peer->asChannel()->mgInfo->bots.isEmpty() && peer->asChannel()->mgInfo->botStatus > 0) {
							peer->asChannel()->mgInfo->botStatus = -1;
						}
					}
				}
			} break;

			case mtpc_messageActionChatEditPhoto: {
				const MTPDmessageActionChatEditPhoto &d(action.c_messageActionChatEditPhoto());
				if (d.vphoto.type() == mtpc_photo) {
					const QVector<MTPPhotoSize> &sizes(d.vphoto.c_photo().vsizes.c_vector().v);
					if (!sizes.isEmpty()) {
						PhotoData *photo = App::feedPhoto(d.vphoto.c_photo());
						if (photo) photo->peer = peer;
						const MTPPhotoSize &smallSize(sizes.front()), &bigSize(sizes.back());
						const MTPFileLocation *smallLoc = 0, *bigLoc = 0;
						switch (smallSize.type()) {
						case mtpc_photoSize: smallLoc = &smallSize.c_photoSize().vlocation; break;
						case mtpc_photoCachedSize: smallLoc = &smallSize.c_photoCachedSize().vlocation; break;
						}
						switch (bigSize.type()) {
						case mtpc_photoSize: bigLoc = &bigSize.c_photoSize().vlocation; break;
						case mtpc_photoCachedSize: bigLoc = &bigSize.c_photoCachedSize().vlocation; break;
						}
						if (smallLoc && bigLoc) {
							if (peer->isChat()) {
								peer->asChat()->setPhoto(MTP_chatPhoto(*smallLoc, *bigLoc), photo ? photo->id : 0);
							} else if (peer->isChannel()) {
								peer->asChannel()->setPhoto(MTP_chatPhoto(*smallLoc, *bigLoc), photo ? photo->id : 0);
							}
							peer->photo->load();
						}
					}
				}
			} break;

			case mtpc_messageActionChatEditTitle: {
				const MTPDmessageActionChatEditTitle &d(action.c_messageActionChatEditTitle());
				ChatData *chat = peer->asChat();
				if (chat) chat->updateName(qs(d.vtitle), QString(), QString());
			} break;

			case mtpc_messageActionChatMigrateTo: {
				peer->asChat()->flags |= MTPDchat::flag_deactivated;

				//const MTPDmessageActionChatMigrateTo &d(action.c_messageActionChatMigrateTo());
				//PeerData *channel = App::peerLoaded(peerFromChannel(d.vchannel_id));
			} break;

			case mtpc_messageActionChannelMigrateFrom: {
				//const MTPDmessageActionChannelMigrateFrom &d(action.c_messageActionChannelMigrateFrom());
				//PeerData *chat = App::peerLoaded(peerFromChat(d.vchat_id));
			} break;
			}
		}
	} break;
	}

	if (applyServiceAction) {
		App::checkSavedGif(result);
	}

	return regItem(result);
}

HistoryItem *History::createItemForwarded(HistoryBlock *block, MsgId id, int32 flags, QDateTime date, int32 from, HistoryMessage *msg) {
	return regItem(new HistoryMessage(this, block, id, flags, date, from, msg));
}

HistoryItem *History::createItemDocument(HistoryBlock *block, MsgId id, int32 flags, int32 viaBotId, MsgId replyTo, QDateTime date, int32 from, DocumentData *doc, const QString &caption) {
	HistoryItem *result = 0;

	if ((flags & MTPDmessage::flag_reply_to_msg_id) && replyTo > 0) {
		result = new HistoryReply(this, block, id, flags, viaBotId, replyTo, date, from, doc, caption);
	} else {
		result = new HistoryMessage(this, block, id, flags, viaBotId, date, from, doc, caption);
	}

	return regItem(result);
}

HistoryItem *History::createItemPhoto(HistoryBlock *block, MsgId id, int32 flags, int32 viaBotId, MsgId replyTo, QDateTime date, int32 from, PhotoData *photo, const QString &caption) {
	HistoryItem *result = 0;

	if (flags & MTPDmessage::flag_reply_to_msg_id && replyTo > 0) {
		result = new HistoryReply(this, block, id, flags, viaBotId, replyTo, date, from, photo, caption);
	} else {
		result = new HistoryMessage(this, block, id, flags, viaBotId, date, from, photo, caption);
	}

	return regItem(result);
}

HistoryItem *History::addNewService(MsgId msgId, QDateTime date, const QString &text, int32 flags, HistoryMedia *media, bool newMsg) {
	HistoryBlock *to = 0;
	bool newBlock = blocks.isEmpty();
	if (newBlock) {
		to = new HistoryBlock(this);
	} else {
		to = blocks.back();
	}

	HistoryItem *result = new HistoryServiceMsg(this, to, msgId, date, text, flags, media);
	return addNewItem(to, newBlock, regItem(result), newMsg);
}

HistoryItem *History::addNewMessage(const MTPMessage &msg, NewMessageType type) {
	if (isChannel()) return asChannelHistory()->addNewChannelMessage(msg, type);

	if (type == NewMessageExisting) return addToHistory(msg);
	if (!loadedAtBottom() || peer->migrateTo()) {
		HistoryItem *item = addToHistory(msg);
		if (item) {
			setLastMessage(item);
			if (type == NewMessageUnread) {
				newItemAdded(item);
			}
		}
		return item;
	}

	HistoryBlock *to = 0;
	bool newBlock = blocks.isEmpty();
	if (newBlock) {
		to = new HistoryBlock(this);
	} else {
		to = blocks.back();
	}
	HistoryItem *item = createItem((type == NewMessageLast) ? 0 : to, msg, (type == NewMessageUnread));
	if (type == NewMessageLast) {
		if (!item->detached()) {
			return item;
		}
		item->attach(to);
	}
	return addNewItem(to, newBlock, item, (type == NewMessageUnread));
}

HistoryItem *History::addToHistory(const MTPMessage &msg) {
	return createItem(0, msg, false);
}

HistoryItem *History::addNewForwarded(MsgId id, int32 flags, QDateTime date, int32 from, HistoryMessage *item) {
	HistoryBlock *to = 0;
	bool newBlock = blocks.isEmpty();
	if (newBlock) {
		to = new HistoryBlock(this);
	} else {
		to = blocks.back();
	}
	return addNewItem(to, newBlock, createItemForwarded(to, id, flags, date, from, item), true);
}

HistoryItem *History::addNewDocument(MsgId id, int32 flags, int32 viaBotId, MsgId replyTo, QDateTime date, int32 from, DocumentData *doc, const QString &caption) {
	HistoryBlock *to = 0;
	bool newBlock = blocks.isEmpty();
	if (newBlock) {
		to = new HistoryBlock(this);
	} else {
		to = blocks.back();
	}
	return addNewItem(to, newBlock, createItemDocument(to, id, flags, viaBotId, replyTo, date, from, doc, caption), true);
}

HistoryItem *History::addNewPhoto(MsgId id, int32 flags, int32 viaBotId, MsgId replyTo, QDateTime date, int32 from, PhotoData *photo, const QString &caption) {
	HistoryBlock *to = 0;
	bool newBlock = blocks.isEmpty();
	if (newBlock) {
		to = new HistoryBlock(this);
	} else {
		to = blocks.back();
	}
	return addNewItem(to, newBlock, createItemPhoto(to, id, flags, viaBotId, replyTo, date, from, photo, caption), true);
}

void History::createInitialDateBlock(const QDateTime &date) {
	HistoryBlock *dateBlock = new HistoryBlock(this); // date block
	HistoryItem *dayItem = createDayServiceMsg(this, dateBlock, date);
	dateBlock->items.push_back(dayItem);
	if (width) {
		dateBlock->height += dayItem->resize(width);
	}

	blocks.push_front(dateBlock);
	if (width) {
		height += dateBlock->height;
		for (int32 i = 1, l = blocks.size(); i < l; ++i) {
			blocks.at(i)->y += dateBlock->height;
		}
	}
}

bool History::addToOverview(MediaOverviewType type, MsgId msgId, AddToOverviewMethod method) {
	bool adding = false;
	switch (method) {
	case AddToOverviewNew:
	case AddToOverviewFront: adding = (overviewIds[type].constFind(msgId) == overviewIds[type].cend()); break;
	case AddToOverviewBack: adding = (overviewCountData[type] != 0); break;
	}
	if (!adding) return false;

	overviewIds[type].insert(msgId, NullType());
	switch (method) {
	case AddToOverviewNew:
	case AddToOverviewBack: overview[type].push_back(msgId); break;
	case AddToOverviewFront: overview[type].push_front(msgId); break;
	}
	if (method == AddToOverviewNew) {
		if (overviewCountData[type] > 0) {
			++overviewCountData[type];
		}
		if (App::wnd()) App::wnd()->mediaOverviewUpdated(peer, type);
	}
	return true;
}

void History::eraseFromOverview(MediaOverviewType type, MsgId msgId) {
	if (overviewIds[type].isEmpty()) return;

	History::MediaOverviewIds::iterator i = overviewIds[type].find(msgId);
	if (i == overviewIds[type].cend()) return;

	overviewIds[type].erase(i);
	for (History::MediaOverview::iterator i = overview[type].begin(), e = overview[type].end(); i != e; ++i) {
		if ((*i) == msgId) {
			overview[type].erase(i);
			if (overviewCountData[type] > 0) {
				--overviewCountData[type];
			}
			break;
		}
	}
	if (App::wnd()) App::wnd()->mediaOverviewUpdated(peer, type);
}

HistoryItem *History::addNewItem(HistoryBlock *to, bool newBlock, HistoryItem *adding, bool newMsg) {
	if (!adding) {
		if (newBlock) delete to;
		return adding;
	}

	if (newBlock) {
		createInitialDateBlock(adding->date);

		to->y = height;
		blocks.push_back(to);
	} else if (to->items.back()->date.date() != adding->date.date()) {
		HistoryItem *dayItem = createDayServiceMsg(this, to, adding->date);
		to->items.push_back(dayItem);
		if (width) {
			dayItem->y = to->height;

			int32 dh = dayItem->resize(width);
			to->height += dh;
			height += dh;
		}
	}
	to->items.push_back(adding);
	setLastMessage(adding);

	adding->y = to->height;
	if (width) {
		int32 dh = adding->resize(width);
		to->height += dh;
		height += dh;
	}
	if (newMsg) {
		newItemAdded(adding);
	}

	adding->addToOverview(AddToOverviewNew);
	if (adding->from()->id) {
		if (adding->from()->isUser()) {
			QList<UserData*> *lastAuthors = 0;
			if (peer->isChat()) {
				lastAuthors = &peer->asChat()->lastAuthors;
			} else if (peer->isMegagroup()) {
				lastAuthors = &peer->asChannel()->mgInfo->lastParticipants;
				if (adding->from()->asUser()->botInfo) {
					peer->asChannel()->mgInfo->bots.insert(adding->from()->asUser(), true);
					if (peer->asChannel()->mgInfo->botStatus != 0 && peer->asChannel()->mgInfo->botStatus < 2) {
						peer->asChannel()->mgInfo->botStatus = 2;
					}
				}
			}
			if (lastAuthors) {
				int prev = lastAuthors->indexOf(adding->from()->asUser());
				if (prev > 0) {
					lastAuthors->removeAt(prev);
				} else if (prev < 0 && peer->isMegagroup()) { // nothing is outdated if just reordering
					peer->asChannel()->mgInfo->lastParticipantsStatus |= MegagroupInfo::LastParticipantsAdminsOutdated;
				}
				if (prev) {
					lastAuthors->push_front(adding->from()->asUser());
				}
			}
		}
		if (adding->hasReplyMarkup()) {
			int32 markupFlags = App::replyMarkup(channelId(), adding->id).flags;
			if (!(markupFlags & MTPDreplyKeyboardMarkup::flag_selective) || adding->mentionsMe()) {
				QMap<PeerData*, bool> *markupSenders = 0;
				if (peer->isChat()) {
					markupSenders = &peer->asChat()->markupSenders;
				} else if (peer->isMegagroup()) {
					markupSenders = &peer->asChannel()->mgInfo->markupSenders;
				}
				if (markupSenders) {
					markupSenders->insert(adding->from(), true);
				}
				if (markupFlags & MTPDreplyKeyboardMarkup_flag_ZERO) { // zero markup means replyKeyboardHide
					if (lastKeyboardFrom == adding->from()->id || (!lastKeyboardInited && !peer->isChat() && !peer->isMegagroup() && !adding->out())) {
						clearLastKeyboard();
					}
				} else {
					bool botNotInChat = false;
					if (peer->isChat()) {
						botNotInChat = adding->from()->isUser() && (!peer->canWrite() || !peer->asChat()->participants.isEmpty()) && !peer->asChat()->participants.contains(adding->from()->asUser());
					} else if (peer->isMegagroup()) {
						botNotInChat = adding->from()->isUser() && (!peer->canWrite() || peer->asChannel()->mgInfo->botStatus != 0) && !peer->asChannel()->mgInfo->bots.contains(adding->from()->asUser());
					}
					if (botNotInChat) {
						clearLastKeyboard();
					} else {
						lastKeyboardInited = true;
						lastKeyboardId = adding->id;
						lastKeyboardFrom = adding->from()->id;
						lastKeyboardUsed = false;
					}
				}
			}
		}
	}

	return adding;
}

void History::unregTyping(UserData *from) {
	uint64 updateAtMs = 0;
	TypingUsers::iterator i = typing.find(from);
	if (i != typing.end()) {
		updateAtMs = getms();
		i.value() = updateAtMs;
	}
	SendActionUsers::iterator j = sendActions.find(from);
	if (j != sendActions.end()) {
		if (!updateAtMs) updateAtMs = getms();
		j.value().until = updateAtMs;
	}
	if (updateAtMs) {
		updateTyping(updateAtMs, true);
	}
}

void History::newItemAdded(HistoryItem *item) {
	App::checkImageCacheSize();
	if (item->from() && item->from()->isUser()) {
		if (item->from() == item->author()) {
			unregTyping(item->from()->asUser());
		}
		item->from()->asUser()->madeAction();
	}
	if (item->out()) {
		if (unreadBar) unreadBar->destroy();
		if (!item->unread()) {
			outboxRead(item);
		}
	} else if (item->unread()) {
		bool skip = false;
		if (!isChannel() || peer->asChannel()->amIn()) {
			notifies.push_back(item);
			App::main()->newUnreadMsg(this, item);
		}
	} else if (!item->isGroupMigrate() || !peer->isMegagroup()) {
		inboxRead(item);
	}
}

HistoryItem *History::addItemAfterPrevToBlock(HistoryItem *item, HistoryItem *prev, HistoryBlock *block) {
	if (prev && prev->date.date() != item->date.date()) {
		HistoryItem *dayItem = createDayServiceMsg(this, prev->block(), item->date);
		prev->block()->items.push_back(dayItem);
		if (width) {
			dayItem->y = prev->block()->height;
			prev->block()->height += dayItem->resize(width);
			if (prev->block() != block) {
				height += dayItem->height();
			}
		}
	}
	block->items.push_back(item);
	if (width) {
		item->y = block->height;
		block->height += item->resize(width);
	}
	return item;
}

HistoryItem *History::addMessageGroupAfterPrevToBlock(const MTPDmessageGroup &group, HistoryItem *prev, HistoryBlock *block) {
	if (prev && prev->type() == HistoryItemGroup) {
		static_cast<HistoryGroup*>(prev)->uniteWith(group.vmin_id.v, group.vmax_id.v, group.vcount.v);
		return prev;
	}
	return addItemAfterPrevToBlock(regItem(new HistoryGroup(this, block, group, prev ? prev->date : date(group.vdate))), prev, block);
}

HistoryItem *History::addMessageGroupAfterPrev(HistoryItem *newItem, HistoryItem *prev) {
	if (prev && prev->type() == HistoryItemGroup) {
		static_cast<HistoryGroup*>(prev)->uniteWith(newItem);
		return prev;
	}

	QDateTime date = prev ? prev->date : newItem->date;
	HistoryBlock *block = prev ? prev->block() : 0;
	if (!block) {
		createInitialDateBlock(date);

		block = new HistoryBlock(this);
		blocks.push_back(block); // CHECK
		if (width) {
			block->y = height;
		}
	}
	return addItemAfterPrevToBlock(regItem(new HistoryGroup(this, block, newItem, date)), prev, block);
}

void History::addOlderSlice(const QVector<MTPMessage> &slice, const QVector<MTPMessageGroup> *collapsed) {
	if (slice.isEmpty()) {
		oldLoaded = true;
		if (!collapsed || collapsed->isEmpty() || !isChannel()) {
			if (isChannel()) {
				asChannelHistory()->checkJoinedMessage();
				asChannelHistory()->checkMaxReadMessageDate();
			}
			return;
		}
	}

	const MTPMessageGroup *groupsBegin = (isChannel() && collapsed) ? collapsed->constData() : 0, *groupsIt = groupsBegin, *groupsEnd = (isChannel() && collapsed) ? (groupsBegin + collapsed->size()) : 0;

	HistoryItem *oldFirst = 0, *last = 0;
	HistoryBlock *block = new HistoryBlock(this);
	block->items.reserve(slice.size() + (collapsed ? collapsed->size() : 0));
	for (QVector<MTPmessage>::const_iterator i = slice.cend(), e = slice.cbegin(); i != e;) {
		--i;
		HistoryItem *adding = createItem(block, *i, false);
		if (!adding) continue;

		for (; groupsIt != groupsEnd; ++groupsIt) {
			if (groupsIt->type() != mtpc_messageGroup) continue;
			const MTPDmessageGroup &group(groupsIt->c_messageGroup());
			if (group.vmin_id.v >= adding->id) break;

			last = addMessageGroupAfterPrevToBlock(group, last, block);
		}

		last = addItemAfterPrevToBlock(adding, last, block);
	}
	for (; groupsIt != groupsEnd; ++groupsIt) {
		if (groupsIt->type() != mtpc_messageGroup) continue;
		const MTPDmessageGroup &group(groupsIt->c_messageGroup());

		last = addMessageGroupAfterPrevToBlock(group, last, block);
	}

	if (!blocks.isEmpty()) {
		t_assert(blocks.size() > 1);
		oldFirst = blocks.at(1)->items.front();
	}
	while (oldFirst && last && oldFirst->type() == HistoryItemGroup && last->type() == HistoryItemGroup) {
		static_cast<HistoryGroup*>(last)->uniteWith(static_cast<HistoryGroup*>(oldFirst));
		oldFirst->destroy();
		if (blocks.isEmpty()) {
			oldFirst = 0;
		} else {
			t_assert(blocks.size() > 1);
			oldFirst = blocks.at(1)->items.front();
		}
	}
	if (oldFirst && last && last->date.date() != oldFirst->date.date()) {
		HistoryItem *dayItem = createDayServiceMsg(this, block, oldFirst->date);
		block->items.push_back(dayItem);
		if (width) {
			dayItem->y = block->height;
			block->height += dayItem->resize(width);
		}
	}
	if (block->items.isEmpty()) {
		oldLoaded = true;
		delete block;
	} else {
		if (oldFirst) {
			HistoryBlock *initial = blocks.at(0);
			blocks[0] = block;
			blocks.push_front(initial);
			if (width) {
				block->y = initial->height;
				for (int32 i = 2, l = blocks.size(); i < l; ++i) {
					blocks.at(i)->y += block->height;
				}
				height += block->height;
			}
			initial->items.at(0)->setDate(block->items.at(0)->date);
		} else {
			blocks.push_front(block);
			if (width) {
				height = block->height;
			}
			createInitialDateBlock(block->items.at(0)->date);
		}

		if (loadedAtBottom()) { // add photos to overview and authors to lastAuthors / lastParticipants
			bool channel = isChannel();
			int32 mask = 0;
			QList<UserData*> *lastAuthors = 0;
			QMap<PeerData*, bool> *markupSenders = 0;
			if (peer->isChat()) {
				lastAuthors = &peer->asChat()->lastAuthors;
				markupSenders = &peer->asChat()->markupSenders;
			} else if (peer->isMegagroup()) {
				lastAuthors = &peer->asChannel()->mgInfo->lastParticipants;
				markupSenders = &peer->asChannel()->mgInfo->markupSenders;
			}
			for (int32 i = block->items.size(); i > 0; --i) {
				HistoryItem *item = block->items[i - 1];
				mask |= item->addToOverview(AddToOverviewFront);
				if (item->from()->id) {
					if (lastAuthors) { // chats
						if (item->from()->isUser()) {
							if (!lastAuthors->contains(item->from()->asUser())) {
								lastAuthors->push_back(item->from()->asUser());
								if (peer->isMegagroup()) {
									peer->asChannel()->mgInfo->lastParticipantsStatus |= MegagroupInfo::LastParticipantsAdminsOutdated;
								}
							}
						}
					}
				}
				if (item->author()->id) {
					if (markupSenders) { // chats with bots
						if (!lastKeyboardInited && item->hasReplyMarkup() && !item->out()) {
							int32 markupFlags = App::replyMarkup(channelId(), item->id).flags;
							if (!(markupFlags & MTPDreplyKeyboardMarkup::flag_selective) || item->mentionsMe()) {
								bool wasKeyboardHide = markupSenders->contains(item->author());
								if (!wasKeyboardHide) {
									markupSenders->insert(item->author(), true);
								}
								if (!(markupFlags & MTPDreplyKeyboardMarkup_flag_ZERO)) {
									if (!lastKeyboardInited) {
										bool botNotInChat = false;
										if (peer->isChat()) {
											botNotInChat = (!peer->canWrite() || !peer->asChat()->participants.isEmpty()) && item->author()->isUser() && !peer->asChat()->participants.contains(item->author()->asUser());
										} else if (peer->isMegagroup()) {
											botNotInChat = (!peer->canWrite() || peer->asChannel()->mgInfo->botStatus != 0) && item->author()->isUser() && !peer->asChannel()->mgInfo->bots.contains(item->author()->asUser());
										}
										if (wasKeyboardHide || botNotInChat) {
											clearLastKeyboard();
										} else {
											lastKeyboardInited = true;
											lastKeyboardId = item->id;
											lastKeyboardFrom = item->author()->id;
											lastKeyboardUsed = false;
										}
									}
								}
							}
						}
					} else if (!lastKeyboardInited && item->hasReplyMarkup() && !item->out()) { // conversations with bots
						int32 markupFlags = App::replyMarkup(channelId(), item->id).flags;
						if (!(markupFlags & MTPDreplyKeyboardMarkup::flag_selective) || item->mentionsMe()) {
							if (markupFlags & MTPDreplyKeyboardMarkup_flag_ZERO) {
								clearLastKeyboard();
							} else {
								lastKeyboardInited = true;
								lastKeyboardId = item->id;
								lastKeyboardFrom = item->author()->id;
								lastKeyboardUsed = false;
							}
						}
					}
				}
			}
			for (int32 t = 0; t < OverviewCount; ++t) {
				if ((mask & (1 << t)) && App::wnd()) App::wnd()->mediaOverviewUpdated(peer, MediaOverviewType(t));
			}
		}
	}

	if (isChannel()) {
		asChannelHistory()->checkJoinedMessage();
		asChannelHistory()->checkMaxReadMessageDate();
	}
	if (newLoaded && !lastMsg) setLastMessage(lastImportantMessage());
}

void History::addNewerSlice(const QVector<MTPMessage> &slice, const QVector<MTPMessageGroup> *collapsed) {
	bool wasEmpty = isEmpty(), wasLoadedAtBottom = loadedAtBottom();

	if (slice.isEmpty()) {
		newLoaded = true;
		if (!lastMsg) setLastMessage(lastImportantMessage());
	}

	if (!slice.isEmpty() || (isChannel() && collapsed && !collapsed->isEmpty())) {
		const MTPMessageGroup *groupsBegin = (isChannel() && collapsed) ? collapsed->constData() : 0, *groupsIt = groupsBegin, *groupsEnd = (isChannel() && collapsed) ? (groupsBegin + collapsed->size()) : 0;

		HistoryItem *prev = blocks.isEmpty() ? 0 : blocks.back()->items.back();

		HistoryBlock *block = new HistoryBlock(this);
		block->items.reserve(slice.size() + (collapsed ? collapsed->size() : 0));
		for (QVector<MTPmessage>::const_iterator i = slice.cend(), e = slice.cbegin(); i != e;) {
			--i;
			HistoryItem *adding = createItem(block, *i, false);
			if (!adding) continue;

			for (; groupsIt != groupsEnd; ++groupsIt) {
				if (groupsIt->type() != mtpc_messageGroup) continue;
				const MTPDmessageGroup &group(groupsIt->c_messageGroup());
				if (group.vmin_id.v >= adding->id) break;

				prev = addMessageGroupAfterPrevToBlock(group, prev, block);
			}

			prev = addItemAfterPrevToBlock(adding, prev, block);
		}
		for (; groupsIt != groupsEnd; ++groupsIt) {
			if (groupsIt->type() != mtpc_messageGroup) continue;
			const MTPDmessageGroup &group(groupsIt->c_messageGroup());

			prev = addMessageGroupAfterPrevToBlock(group, prev, block);
		}

		if (block->items.isEmpty()) {
			newLoaded = true;
			setLastMessage(lastImportantMessage());
			delete block;
		} else {
			blocks.push_back(block);
			if (width) {
				block->y = height;
				height += block->height;
			}
			if (blocks.size() == 1) {
				createInitialDateBlock(block->items.at(0)->date);
			}
		}
	}

	if (!wasLoadedAtBottom && loadedAtBottom()) { // add all loaded photos to overview
		int32 mask = 0;
		for (int32 i = 0; i < OverviewCount; ++i) {
			if (overviewCountData[i] == 0) continue; // all loaded
			if (!overview[i].isEmpty() || !overviewIds[i].isEmpty()) {
				overview[i].clear();
				overviewIds[i].clear();
				mask |= (1 << i);
			}
		}
		bool channel = isChannel();
		for (int32 i = 0; i < blocks.size(); ++i) {
			HistoryBlock *b = blocks[i];
			for (int32 j = 0; j < b->items.size(); ++j) {
				mask |= b->items[j]->addToOverview(AddToOverviewBack);
			}
		}
		for (int32 t = 0; t < OverviewCount; ++t) {
			if ((mask & (1 << t)) && App::wnd()) App::wnd()->mediaOverviewUpdated(peer, MediaOverviewType(t));
		}
	}

	if (isChannel()) asChannelHistory()->checkJoinedMessage();
}

int32 History::countUnread(MsgId upTo) {
	int32 result = 0;
	for (Blocks::const_iterator i = blocks.cend(), e = blocks.cbegin(); i != e;) {
		--i;
		for (HistoryBlock::Items::const_iterator j = (*i)->items.cend(), en = (*i)->items.cbegin(); j != en;) {
			--j;
			if ((*j)->id > 0 && (*j)->id <= upTo) {
				break;
			} else if (!(*j)->out() && (*j)->unread() && (*j)->id > upTo) {
				++result;
			}
		}
	}
	return result;
}

void History::updateShowFrom() {
	if (showFrom) return;

	for (Blocks::const_iterator i = blocks.cend(); i != blocks.cbegin();) {
		--i;
		for (HistoryBlock::Items::const_iterator j = (*i)->items.cend(); j != (*i)->items.cbegin();) {
			--j;
			if ((*j)->type() == HistoryItemMsg && (*j)->id > 0 && (!(*j)->out() || !showFrom)) {
				if ((*j)->id >= inboxReadBefore) {
					showFrom = *j;
				} else {
					return;
				}
			}
		}
	}
}

MsgId History::inboxRead(MsgId upTo) {
	if (upTo < 0) return upTo;
	if (unreadCount) {
		if (upTo && loadedAtBottom()) App::main()->historyToDown(this);
		setUnreadCount(upTo ? countUnread(upTo) : 0);
	}

	if (!upTo) upTo = msgIdForRead();
	inboxReadBefore = qMax(inboxReadBefore, upTo + 1);

	if (App::main()) {
		if (!dialogs.isEmpty()) {
			App::main()->dlgUpdated(dialogs[0]);
		}
		if (peer->migrateTo()) {
			if (History *h = App::historyLoaded(peer->migrateTo()->id)) {
				if (!h->dialogs.isEmpty()) {
					App::main()->dlgUpdated(h->dialogs[0]);
				}
			}
		}
	}

	showFrom = 0;
	App::wnd()->notifyClear(this);
	clearNotifications();

	return upTo;
}

MsgId History::inboxRead(HistoryItem *wasRead) {
	return inboxRead(wasRead ? wasRead->id : 0);
}

MsgId History::outboxRead(int32 upTo) {
	if (upTo < 0) return upTo;
	if (!upTo) upTo = msgIdForRead();
	if (outboxReadBefore < upTo + 1) outboxReadBefore = upTo + 1;

	return upTo;
}

MsgId History::outboxRead(HistoryItem *wasRead) {
	return outboxRead(wasRead ? wasRead->id : 0);
}

HistoryItem *History::lastImportantMessage() const {
	if (isEmpty()) return 0;
	bool channel = isChannel();
	for (int32 blockIndex = blocks.size(); blockIndex > 0;) {
		HistoryBlock *block = blocks.at(--blockIndex);
		for (int32 itemIndex = block->items.size(); itemIndex > 0;) {
			HistoryItem *item = block->items.at(--itemIndex);
			if ((channel && !isMegagroup()) ? item->isImportant() : (item->type() == HistoryItemMsg)) {
				return item;
			}
		}
	}
	return 0;
}

void History::setUnreadCount(int32 newUnreadCount, bool psUpdate) {
	if (unreadCount != newUnreadCount) {
		if (newUnreadCount == 1) {
			if (loadedAtBottom()) showFrom = lastImportantMessage();
			inboxReadBefore = qMax(inboxReadBefore, msgIdForRead());
		} else if (!newUnreadCount) {
			showFrom = 0;
			inboxReadBefore = qMax(inboxReadBefore, msgIdForRead() + 1);
		}
		App::histories().unreadFull += newUnreadCount - unreadCount;
		if (mute) App::histories().unreadMuted += newUnreadCount - unreadCount;
		unreadCount = newUnreadCount;
		if (psUpdate && (!mute || cIncludeMuted()) && App::wnd()) App::wnd()->updateCounter();
		if (unreadBar) {
			int32 count = unreadCount;
			if (peer->migrateTo()) {
				if (History *h = App::historyLoaded(peer->migrateTo()->id)) {
					count += h->unreadCount;
				}
			}
			unreadBar->setCount(count);
		}
	}
}

 void History::setMute(bool newMute) {
	if (mute != newMute) {
		App::histories().unreadMuted += newMute ? unreadCount : (-unreadCount);
		mute = newMute;
		if (App::wnd()) App::wnd()->updateCounter();
		if (!dialogs.isEmpty() && App::main()) App::main()->dlgUpdated(dialogs[0]);
	}
}

void History::getNextShowFrom(HistoryBlock *block, int32 i) {
	if (i >= 0) {
		int32 l = block->items.size();
		for (++i; i < l; ++i) {
			if (block->items[i]->type() == HistoryItemMsg) {
				showFrom = block->items[i];
				return;
			}
		}
	}

	int32 j = blocks.indexOf(block), s = blocks.size();
	if (j >= 0) {
		for (++j; j < s; ++j) {
			block = blocks[j];
			for (int32 i = 0, l = block->items.size(); i < l; ++i) {
				if (block->items[i]->type() == HistoryItemMsg) {
					showFrom = block->items[i];
					return;
				}
			}
		}
	}
	showFrom = 0;
}

void History::addUnreadBar() {
	if (unreadBar || !showFrom || showFrom->detached() || !unreadCount) return;

	int32 count = unreadCount;
	if (peer->migrateTo()) {
		if (History *h = App::historyLoaded(peer->migrateTo()->id)) {
			count += h->unreadCount;
		}
	}
	HistoryBlock *block = showFrom->block();
	unreadBar = new HistoryUnreadBar(this, block, count, showFrom->date);
	if (!addNewInTheMiddle(regItem(unreadBar), blocks.indexOf(block), block->items.indexOf(showFrom))) {
		unreadBar = 0;
	}
}

HistoryItem *History::addNewInTheMiddle(HistoryItem *newItem, int32 blockIndex, int32 itemIndex) {
	if (blockIndex < 0 || itemIndex < 0 || blockIndex >= blocks.size() || itemIndex > blocks.at(blockIndex)->items.size()) {
		delete newItem;
		return 0;
	}

	HistoryBlock *block = blocks.at(blockIndex);
	newItem->y = (itemIndex < block->items.size()) ? block->items.at(itemIndex)->y : block->height;
	block->items.insert(itemIndex, newItem);

	if (width) {
		int32 dh = newItem->resize(width), l = block->items.size();
		for (++itemIndex; itemIndex < l; ++itemIndex) {
			block->items[itemIndex]->y += dh;
		}
		block->height += dh;
		for (++blockIndex, l = blocks.size(); blockIndex < l; ++blockIndex) {
			blocks[blockIndex]->y += dh;
		}
		height += dh;
	}
	return newItem;
}

void History::clearNotifications() {
	notifies.clear();
}

bool History::loadedAtBottom() const {
	return newLoaded;
}

bool History::loadedAtTop() const {
	return oldLoaded;
}

bool History::isReadyFor(MsgId msgId, MsgId &fixInScrollMsgId, int32 &fixInScrollMsgTop) {
	if (msgId < 0 && -msgId < ServerMaxMsgId && peer->migrateFrom()) { // old group history
		return App::history(peer->migrateFrom()->id)->isReadyFor(-msgId, fixInScrollMsgId, fixInScrollMsgTop);
	}

	if (msgId != ShowAtTheEndMsgId && msgId != ShowAtUnreadMsgId && isChannel()) {
		return asChannelHistory()->isSwitchReadyFor(msgId, fixInScrollMsgId, fixInScrollMsgTop);
	}
	fixInScrollMsgId = 0;
	fixInScrollMsgTop = 0;
	if (msgId == ShowAtTheEndMsgId) {
		return loadedAtBottom();
	}
	if (msgId == ShowAtUnreadMsgId) {
		if (peer->migrateFrom()) { // old group history
			if (History *h = App::historyLoaded(peer->migrateFrom()->id)) {
				if (h->unreadCount) {
					return h->isReadyFor(msgId, fixInScrollMsgId, fixInScrollMsgTop);
				}
			}
		}
		if (unreadCount) {
			if (!isEmpty()) {
				return (loadedAtTop() || minMsgId() <= inboxReadBefore) && (loadedAtBottom() || maxMsgId() >= inboxReadBefore);
			}
			return false;
		}
		return loadedAtBottom();
	}
	HistoryItem *item = App::histItemById(channelId(), msgId);
	return item && (item->history() == this) && !item->detached();
}

void History::getReadyFor(MsgId msgId, MsgId &fixInScrollMsgId, int32 &fixInScrollMsgTop) {
	if (msgId < 0 && -msgId < ServerMaxMsgId && peer->migrateFrom()) {
		History *h = App::history(peer->migrateFrom()->id);
		h->getReadyFor(-msgId, fixInScrollMsgId, fixInScrollMsgTop);
		if (h->isEmpty()) {
			clear(true);
			newLoaded = oldLoaded = false;
			lastWidth = 0;
		}
		return;
	}
	if (msgId != ShowAtTheEndMsgId && msgId != ShowAtUnreadMsgId && isChannel()) {
		return asChannelHistory()->getSwitchReadyFor(msgId, fixInScrollMsgId, fixInScrollMsgTop);
	}
	if (msgId == ShowAtUnreadMsgId && peer->migrateFrom()) {
		if (History *h = App::historyLoaded(peer->migrateFrom()->id)) {
			if (h->unreadCount) {
				clear(true);
				newLoaded = oldLoaded = false;
				lastWidth = 0;
				h->getReadyFor(msgId, fixInScrollMsgId, fixInScrollMsgTop);
				return;
			}
		}
	}
	if (!isReadyFor(msgId, fixInScrollMsgId, fixInScrollMsgTop)) {
		clear(true);
		newLoaded = (msgId == ShowAtTheEndMsgId);
		oldLoaded = false;
		lastWidth = 0;
	}
}

void History::setNotLoadedAtBottom() {
	newLoaded = false;
}

namespace {
	uint32 _dialogsPosToTopShift = 0x80000000UL;
}

inline uint64 dialogPosFromDate(const QDateTime &date) {
	return (uint64(date.toTime_t()) << 32) | (++_dialogsPosToTopShift);
}

void History::setLastMessage(HistoryItem *msg) {
	if (msg) {
		if (!lastMsg) Local::removeSavedPeer(peer);
		lastMsg = msg;
		setPosInDialogsDate(msg->date);
	} else {
		lastMsg = 0;
	}
	if (!dialogs.isEmpty() && App::main()) App::main()->dlgUpdated(dialogs[0]);
}

void History::setPosInDialogsDate(const QDateTime &date) {
	bool updateDialog = (App::main() && (!peer->isChannel() || peer->asChannel()->amIn() || !dialogs.isEmpty()));
	if (peer->migrateTo() && dialogs.isEmpty()) {
		updateDialog = false;
	}
	if (!lastMsgDate.isNull() && lastMsgDate >= date) {
		if (!updateDialog || !dialogs.isEmpty()) {
			return;
		}
	}
	lastMsgDate = date;
	posInDialogs = dialogPosFromDate(lastMsgDate);
	if (updateDialog) {
		App::main()->createDialog(this);
	}
}

void History::fixLastMessage(bool wasAtBottom) {
	setLastMessage(wasAtBottom ? lastImportantMessage() : 0);
}

MsgId History::minMsgId() const {
	for (Blocks::const_iterator i = blocks.cbegin(), e = blocks.cend(); i != e; ++i) {
		for (HistoryBlock::Items::const_iterator j = (*i)->items.cbegin(), en = (*i)->items.cend(); j != en; ++j) {
			if ((*j)->id > 0) {
				return (*j)->id;
			}
		}
	}
	return 0;
}

MsgId History::maxMsgId() const {
	for (Blocks::const_iterator i = blocks.cend(), e = blocks.cbegin(); i != e;) {
		--i;
		for (HistoryBlock::Items::const_iterator j = (*i)->items.cend(), en = (*i)->items.cbegin(); j != en;) {
			--j;
			if ((*j)->id > 0) {
				return (*j)->id;
			}
		}
	}
	return 0;
}

MsgId History::msgIdForRead() const {
	MsgId result = (lastMsg && lastMsg->id > 0) ? lastMsg->id : 0;
	if (loadedAtBottom()) result = qMax(result, maxMsgId());
	return result;
}

int32 History::geomResize(int32 newWidth, int32 *ytransform, const HistoryItem *resizedItem) {
	if (width != newWidth) resizedItem = 0; // recount all items
	if (width != newWidth || resizedItem) {
		width = newWidth;
		int32 y = 0;
		for (Blocks::iterator i = blocks.begin(), e = blocks.end(); i != e; ++i) {
			HistoryBlock *block = *i;
			bool updTransform = ytransform && (*ytransform >= block->y) && (*ytransform < block->y + block->height);
			if (updTransform) *ytransform -= block->y;
			if (block->y != y) {
				block->y = y;
			}
			y += block->geomResize(newWidth, ytransform, resizedItem);
			if (updTransform) {
				*ytransform += block->y;
				ytransform = 0;
			}
		}
		height = y;
	}
	return height;
}

ChannelHistory *History::asChannelHistory() {
	return isChannel() ? static_cast<ChannelHistory*>(this) : 0;
}

const ChannelHistory *History::asChannelHistory() const {
	return isChannel() ? static_cast<const ChannelHistory*>(this) : 0;
}

void History::clear(bool leaveItems) {
	if (unreadBar) {
		unreadBar->destroy();
	}
	if (showFrom) {
		showFrom = 0;
	}
	if (!leaveItems) {
		setLastMessage(0);
	}
	for (int32 i = 0; i < OverviewCount; ++i) {
		if (!overview[i].isEmpty() || !overviewIds[i].isEmpty()) {
			if (leaveItems) {
				if (overviewCountData[i] == 0) {
					overviewCountData[i] = overview[i].size();
				}
			} else {
				overviewCountData[i] = -1; // not loaded yet
			}
			overview[i].clear();
			overviewIds[i].clear();
			if (App::wnd() && !App::quiting()) App::wnd()->mediaOverviewUpdated(peer, MediaOverviewType(i));
		}
	}
	Blocks lst = blocks;
	blocks.clear();
	for (Blocks::const_iterator i = lst.cbegin(), e = lst.cend(); i != e; ++i) {
		if (leaveItems) {
			(*i)->clear(true);
		}
		delete *i;
	}
	if (leaveItems) {
		lastKeyboardInited = false;
	} else {
		setUnreadCount(0);
	}
	height = 0;
	oldLoaded = false;
	if (peer->isChat()) {
		peer->asChat()->lastAuthors.clear();
		peer->asChat()->markupSenders.clear();
	} else if (isChannel()) {
		asChannelHistory()->cleared();
		if (isMegagroup()) {
			peer->asChannel()->mgInfo->markupSenders.clear();
		}
	}
	if (leaveItems && App::main()) App::main()->historyCleared(this);
}

void History::overviewSliceDone(int32 overviewIndex, const MTPmessages_Messages &result, bool onlyCounts) {
	const QVector<MTPMessage> *v = 0;
	switch (result.type()) {
	case mtpc_messages_messages: {
		const MTPDmessages_messages &d(result.c_messages_messages());
		App::feedUsers(d.vusers);
		App::feedChats(d.vchats);
		v = &d.vmessages.c_vector().v;
		overviewCountData[overviewIndex] = 0;
	} break;

	case mtpc_messages_messagesSlice: {
		const MTPDmessages_messagesSlice &d(result.c_messages_messagesSlice());
		App::feedUsers(d.vusers);
		App::feedChats(d.vchats);
		overviewCountData[overviewIndex] = d.vcount.v;
		v = &d.vmessages.c_vector().v;
	} break;

	case mtpc_messages_channelMessages: {
		const MTPDmessages_channelMessages &d(result.c_messages_channelMessages());
		if (peer->isChannel()) {
			peer->asChannel()->ptsReceived(d.vpts.v);
		} else {
			LOG(("API Error: received messages.channelMessages when no channel was passed! (History::overviewSliceDone, onlyCounts %1)").arg(Logs::b(onlyCounts)));
		}
		if (d.has_collapsed()) { // should not be returned
			LOG(("API Error: channels.getMessages and messages.getMessages should not return collapsed groups! (History::overviewSliceDone, onlyCounts %1)").arg(Logs::b(onlyCounts)));
		}

		App::feedUsers(d.vusers);
		App::feedChats(d.vchats);
		overviewCountData[overviewIndex] = d.vcount.v;
		v = &d.vmessages.c_vector().v;
	} break;

	default: return;
	}

	if (!onlyCounts && v->isEmpty()) {
		overviewCountData[overviewIndex] = 0;
	} else if (overviewCountData[overviewIndex] > 0) {
		for (History::MediaOverviewIds::const_iterator i = overviewIds[overviewIndex].cbegin(), e = overviewIds[overviewIndex].cend(); i != e; ++i) {
			if (i.key() < 0) {
				++overviewCountData[overviewIndex];
			} else {
				break;
			}
		}
	}

	for (QVector<MTPMessage>::const_iterator i = v->cbegin(), e = v->cend(); i != e; ++i) {
		HistoryItem *item = App::histories().addNewMessage(*i, NewMessageExisting);
		if (item && overviewIds[overviewIndex].constFind(item->id) == overviewIds[overviewIndex].cend()) {
			overviewIds[overviewIndex].insert(item->id, NullType());
			overview[overviewIndex].push_front(item->id);
		}
	}
}

void History::changeMsgId(MsgId oldId, MsgId newId) {
	for (int32 i = 0; i < OverviewCount; ++i) {
		History::MediaOverviewIds::iterator j = overviewIds[i].find(oldId);
		if (j != overviewIds[i].cend()) {
			overviewIds[i].erase(j);
			int32 index = overview[i].indexOf(oldId);
			if (overviewIds[i].constFind(newId) == overviewIds[i].cend()) {
				overviewIds[i].insert(newId, NullType());
				if (index >= 0) {
					overview[i][index] = newId;
				} else {
					overview[i].push_back(newId);
				}
			} else if (index >= 0) {
				overview[i].removeAt(index);
			}
		}
	}
}

void History::blockResized(HistoryBlock *block, int32 dh) {
	int32 i = blocks.indexOf(block), l = blocks.size();
	if (i >= 0) {
		for (++i; i < l; ++i) {
			blocks[i]->y -= dh;
		}
		height -= dh;
	}
}

void History::clearUpto(MsgId msgId) {
	for (HistoryItem *item = isEmpty() ? 0 : blocks.back()->items.back(); item && (item->id < 0 || item->id >= msgId); item = isEmpty() ? 0 : blocks.back()->items.back()) {
		item->destroy();
	}
}

void History::removeBlock(HistoryBlock *block) {
	int32 i = blocks.indexOf(block), h = block->height;
	if (i >= 0) {
		blocks.removeAt(i);
		int32 l = blocks.size();
		if (i > 0 && l == 1) { // only fake block with date left
			removeBlock(blocks[0]);
			height = 0;
		} else if (h) {
			for (; i < l; ++i) {
				blocks[i]->y -= h;
			}
			height -= h;
		}
	}
	delete block;
}

int32 HistoryBlock::geomResize(int32 newWidth, int32 *ytransform, const HistoryItem *resizedItem) {
	int32 y = 0;
	for (Items::iterator i = items.begin(), e = items.end(); i != e; ++i) {
		HistoryItem *item = *i;
		bool updTransform = ytransform && (*ytransform >= item->y) && (*ytransform < item->y + item->height());
		if (updTransform) *ytransform -= item->y;
		item->y = y;
		if (!resizedItem || resizedItem == item) {
			y += item->resize(newWidth);
		} else {
			y += item->height();
		}
		if (updTransform) {
			*ytransform += item->y;
			ytransform = 0;
		}
	}
	height = y;
	return height;
}

void HistoryBlock::clear(bool leaveItems) {
	Items lst = items;
	items.clear();
	if (leaveItems) {
		for (Items::const_iterator i = lst.cbegin(), e = lst.cend(); i != e; ++i) {
			(*i)->detachFast();
		}
	} else {
		for (Items::const_iterator i = lst.cbegin(), e = lst.cend(); i != e; ++i) {
			delete *i;
		}
	}
}

void HistoryBlock::removeItem(HistoryItem *item) {
	int32 i = items.indexOf(item), dh = 0;
	if (history->showFrom == item) {
		history->getNextShowFrom(this, i);
	}
	if (i < 0) {
		return;
	}

	bool createInitialDate = false;
	QDateTime initialDateTime;
	int32 myIndex = history->blocks.indexOf(this);
	if (myIndex >= 0 && item->type() != HistoryItemDate) { // fix message groups and date items
		if (item->isImportant()) { // unite message groups around this important message
			HistoryGroup *nextGroup = 0, *prevGroup = 0;
			HistoryCollapse *nextCollapse = 0;
			HistoryItem *prevItem = 0;
			for (int32 nextBlock = myIndex, nextIndex = qMin(items.size(), i + 1); nextBlock < history->blocks.size(); ++nextBlock) {
				HistoryBlock *block = history->blocks.at(nextBlock);
				for (; nextIndex < block->items.size(); ++nextIndex) {
					HistoryItem *item = block->items.at(nextIndex);
					if (item->type() == HistoryItemMsg) {
						break;
					} else if (item->type() == HistoryItemGroup) {
						nextGroup = static_cast<HistoryGroup*>(item);
						break;
					} else if (item->type() == HistoryItemCollapse) {
						nextCollapse = static_cast<HistoryCollapse*>(item);
						break;
					}
				}
				if (nextIndex == block->items.size()) {
					nextIndex = 0;
				} else {
					break;
				}
			}
			for (int32 prevBlock = myIndex + 1, prevIndex = qMax(1, i); prevBlock > 0;) {
				--prevBlock;
				HistoryBlock *block = history->blocks.at(prevBlock);
				if (!prevIndex) prevIndex = block->items.size();
				for (; prevIndex > 0;) {
					--prevIndex;
					HistoryItem *item = block->items.at(prevIndex);
					if (item->type() == HistoryItemMsg || item->type() == HistoryItemCollapse) {
						prevItem = item;
						++prevIndex;
						break;
					} else if (item->type() == HistoryItemGroup) {
						prevGroup = static_cast<HistoryGroup*>(item);
						++prevIndex;
						break;
					}
				}
				if (prevIndex != 0) {
					break;
				}
			}
			if (nextGroup && prevGroup) {
				prevGroup->uniteWith(nextGroup);
				nextGroup->destroy();
			} else if (nextCollapse && (!prevItem || !prevItem->isImportant())) {
				nextCollapse->destroy();
			}
		}

		// fix date items
		HistoryItem *nextItem = (i < items.size() - 1) ? items[i + 1] : ((myIndex < history->blocks.size() - 1) ? history->blocks[myIndex + 1]->items[0] : 0);
		if (nextItem && nextItem == history->unreadBar) { // skip unread bar
			if (i < items.size() - 2) {
				nextItem = items[i + 2];
			} else if (i < items.size() - 1) {
				nextItem = ((myIndex < history->blocks.size() - 1) ? history->blocks[myIndex + 1]->items[0] : 0);
			} else if (myIndex < history->blocks.size() - 1) {
				if (0 < history->blocks[myIndex + 1]->items.size() - 1) {
					nextItem = history->blocks[myIndex + 1]->items[1];
				} else if (myIndex < history->blocks.size() - 2) {
					nextItem = history->blocks[myIndex + 2]->items[0];
				} else {
					nextItem = 0;
				}
			} else {
				nextItem = 0;
			}
		}
		if (!nextItem || nextItem->type() == HistoryItemDate) { // only if there is no next item or it is a date item
			HistoryItem *prevItem = (i > 0) ? items[i - 1] : 0;
			if (prevItem && prevItem == history->unreadBar) { // skip unread bar
				prevItem = (i > 1) ? items[i - 2] : 0;
			}
			if (prevItem) {
				if (prevItem->type() == HistoryItemDate) {
					prevItem->destroy();
					--i;
				}
			} else if (myIndex > 0) {
				HistoryBlock *prevBlock = history->blocks[myIndex - 1];
				if (prevBlock->items.isEmpty() || ((myIndex == 1) && (prevBlock->items.size() != 1 || prevBlock->items.front()->type() != HistoryItemDate))) {
					LOG(("App Error: Found bad history, with no first date block: %1").arg(history->blocks[0]->items.size()));
				} else if (prevBlock->items[prevBlock->items.size() - 1]->type() == HistoryItemDate) {
					prevBlock->items[prevBlock->items.size() - 1]->destroy();
					if (nextItem && myIndex == 1) { // destroy next date (for creating initial then)
						initialDateTime = nextItem->date;
						createInitialDate = true;
						nextItem->destroy();
					}
				}
			}
		}
	}
	// myIndex can be invalid now, because of destroying previous blocks

	dh = item->height();
	items.remove(i);
	int32 l = items.size();
	if ((!item->out() || item->isPost()) && item->unread() && history->unreadCount) {
		history->setUnreadCount(history->unreadCount - 1);
	}
	int32 itemType = item->type();
	if (itemType == HistoryItemUnreadBar) {
		if (history->unreadBar == item) {
			history->unreadBar = 0;
		}
	}
	if (createInitialDate) {
		history->createInitialDateBlock(initialDateTime);
	}
	History *h = history;
	if (l) {
		for (; i < l; ++i) {
			items[i]->y -= dh;
		}
		height -= dh;
		history->blockResized(this, dh);
	} else {
		history->removeBlock(this);
	}
}

HistoryItem::HistoryItem(History *history, HistoryBlock *block, MsgId msgId, int32 flags, QDateTime msgDate, int32 from) : y(0)
, id(msgId)
, date(msgDate)
, _from(from ? App::user(from) : history->peer)
, _history(history)
, _block(block)
, _flags(flags)
, _authorNameVersion(author()->nameVersion) {
}

void HistoryItem::destroy() {
	bool wasAtBottom = history()->loadedAtBottom();
	_history->removeNotification(this);
	detach();
	if (history()->isChannel()) {
		history()->asChannelHistory()->messageDeleted(this);
	}
	if (history()->lastMsg == this) {
		history()->fixLastMessage(wasAtBottom);
	}
	if (history()->lastKeyboardId == id) {
		history()->clearLastKeyboard();
		if (App::main()) App::main()->updateBotKeyboard(history());
	}
	delete this;
}

void HistoryItem::detach() {
	if (_history) {
		if (_history->unreadBar == this) {
			_history->unreadBar = 0;
		}
		if (_history->isChannel()) {
			_history->asChannelHistory()->messageDetached(this);
		}
	}
	if (_block) {
		_block->removeItem(this);
		detachFast();
		App::historyItemDetached(this);
	} else {
		if (_history->showFrom == this) {
			_history->showFrom = 0;
		}
	}
	if (_history && _history->unreadBar && _history->blocks.back()->items.back() == _history->unreadBar) {
		_history->unreadBar->destroy();
	}
}

void HistoryItem::detachFast() {
	_block = 0;
}

void HistoryItem::setId(MsgId newId) {
	history()->changeMsgId(id, newId);
	id = newId;
}

bool HistoryItem::displayFromPhoto() const {
	return (Adaptive::Wide() || (!out() && !history()->peer->isUser())) && !isPost();
}

bool HistoryItem::canEdit(const QDateTime &cur) const {
	ChannelData *channel = _history->peer->asChannel();
	int32 s = date.secsTo(cur);
	if (!channel || id < 0 || date.secsTo(cur) >= Global::EditTimeLimit()) return false;

	if (const HistoryMessage *msg = toHistoryMessage()) {
		if (msg->Is<HistoryMessageVia>() || msg->Is<HistoryMessageForwarded>()) return false;

		if (HistoryMedia *media = msg->getMedia()) {
			HistoryMediaType t = media->type();
			if (t != MediaTypePhoto &&
				t != MediaTypeVideo &&
				t != MediaTypeFile &&
				t != MediaTypeGif &&
				t != MediaTypeMusicFile &&
				t != MediaTypeVoiceFile) {
				return false;
			}
		}
		if (isPost()) {
			return (channel->amCreator() || (channel->amEditor() && out()));
		}
		return out();
	}
	return false;
}

void HistoryItem::clipCallback(ClipReaderNotification notification) {
	HistoryMedia *media = getMedia();
	if (!media) return;

	ClipReader *reader = media ? media->getClipReader() : 0;
	if (!reader) return;

	switch (notification) {
	case ClipReaderReinit: {
		bool stopped = false;
		if (reader->paused()) {
			if (MainWidget *m = App::main()) {
				if (!m->isItemVisible(this)) { // stop animation if it is not visible
					media->stopInline(this);
					if (DocumentData *document = media->getDocument()) { // forget data from memory
						document->forget();
					}
					stopped = true;
				}
			}
		}
		if (!stopped) {
			initDimensions();
			Notify::historyItemResized(this);
			Notify::historyItemLayoutChanged(this);
		}
	} break;

	case ClipReaderRepaint: {
		if (!reader->currentDisplayed()) {
			Ui::repaintHistoryItem(this);
		}
	} break;
	}
}

HistoryItem::~HistoryItem() {
	App::historyUnregItem(this);
	if (id < 0 && App::uploader()) {
		App::uploader()->cancel(fullId());
	}
}

HistoryItem *regItem(HistoryItem *item) {
	if (item) {
		App::historyRegItem(item);
		item->initDimensions();
	}
	return item;
}

RadialAnimation::RadialAnimation(AnimationCreator creator)
: _firstStart(0)
, _lastStart(0)
, _lastTime(0)
, _opacity(0)
, a_arcEnd(0, 0)
, a_arcStart(0, FullArcLength)
, _animation(creator) {

}

void RadialAnimation::start(float64 prg) {
	_firstStart = _lastStart = _lastTime = getms();
	int32 iprg = qRound(qMax(prg, 0.0001) * AlmostFullArcLength), iprgstrict = qRound(prg * AlmostFullArcLength);
	a_arcEnd = anim::ivalue(iprgstrict, iprg);
	_animation.start();
}

void RadialAnimation::update(float64 prg, bool finished, uint64 ms) {
	int32 iprg = qRound(qMax(prg, 0.0001) * AlmostFullArcLength);
	if (iprg != a_arcEnd.to()) {
		a_arcEnd.start(iprg);
		_lastStart = _lastTime;
	}
	_lastTime = ms;

	float64 dt = float64(ms - _lastStart), fulldt = float64(ms - _firstStart);
	_opacity = qMin(fulldt / st::radialDuration, 1.);
	if (!finished) {
		a_arcEnd.update(1. - (st::radialDuration / (st::radialDuration + dt)), anim::linear);
	} else if (dt >= st::radialDuration) {
		a_arcEnd.update(1, anim::linear);
		stop();
	} else {
		float64 r = dt / st::radialDuration;
		a_arcEnd.update(r, anim::linear);
		_opacity *= 1 - r;
	}
	float64 fromstart = fulldt / st::radialPeriod;
	a_arcStart.update(fromstart - qFloor(fromstart), anim::linear);
}

void RadialAnimation::stop() {
	_firstStart = _lastStart = _lastTime = 0;
	a_arcEnd = anim::ivalue(0, 0);
	_animation.stop();
}

void RadialAnimation::step(uint64 ms) {
	_animation.step(ms);
}

void RadialAnimation::draw(Painter &p, const QRect &inner, int32 thickness, const style::color &color) {
	float64 o = p.opacity();
	p.setOpacity(o * _opacity);

	QPen pen(color->p), was(p.pen());
	pen.setWidth(thickness);
	p.setPen(pen);

	int32 len = MinArcLength + a_arcEnd.current();
	int32 from = QuarterArcLength - a_arcStart.current() - len;
	if (rtl()) {
		from = QuarterArcLength - (from - QuarterArcLength) - len;
		if (from < 0) from += FullArcLength;
	}

	p.setRenderHint(QPainter::HighQualityAntialiasing);
	p.drawArc(inner, from, len);
	p.setRenderHint(QPainter::HighQualityAntialiasing, false);

	p.setPen(was);
	p.setOpacity(o);
}

namespace {
	int32 documentMaxStatusWidth(DocumentData *document) {
		int32 result = st::normalFont->width(formatDownloadText(document->size, document->size));
		if (SongData *song = document->song()) {
			result = qMax(result, st::normalFont->width(formatPlayedText(song->duration, song->duration)));
			result = qMax(result, st::normalFont->width(formatDurationAndSizeText(song->duration, document->size)));
		} else if (VoiceData *voice = document->voice()) {
			result = qMax(result, st::normalFont->width(formatPlayedText(voice->duration, voice->duration)));
			result = qMax(result, st::normalFont->width(formatDurationAndSizeText(voice->duration, document->size)));
		} else if (document->isVideo()) {
			result = qMax(result, st::normalFont->width(formatDurationAndSizeText(document->duration(), document->size)));
		} else {
			result = qMax(result, st::normalFont->width(formatSizeText(document->size)));
		}
		return result;
	}

	int32 gifMaxStatusWidth(DocumentData *document) {
		int32 result = st::normalFont->width(formatDownloadText(document->size, document->size));
		result = qMax(result, st::normalFont->width(formatGifAndSizeText(document->size)));
		return result;
	}
}

HistoryFileMedia::HistoryFileMedia() : HistoryMedia()
, _animation(0) {
}

void HistoryFileMedia::linkOver(HistoryItem *parent, const TextLinkPtr &lnk) {
	if ((lnk == _savel || lnk == _cancell) && !dataLoaded()) {
		ensureAnimation(parent);
		_animation->a_thumbOver.start(1);
		_animation->_a_thumbOver.start();
	}
}

void HistoryFileMedia::linkOut(HistoryItem *parent, const TextLinkPtr &lnk) {
	if (_animation && (lnk == _savel || lnk == _cancell)) {
		_animation->a_thumbOver.start(0);
		_animation->_a_thumbOver.start();
	}
}

void HistoryFileMedia::setLinks(ITextLink *openl, ITextLink *savel, ITextLink *cancell) {
	_openl.reset(openl);
	_savel.reset(savel);
	_cancell.reset(cancell);
}

void HistoryFileMedia::setStatusSize(int32 newSize, int32 fullSize, int32 duration, qint64 realDuration) const {
	_statusSize = newSize;
	if (_statusSize == FileStatusSizeReady) {
		_statusText = (duration >= 0) ? formatDurationAndSizeText(duration, fullSize) : (duration < -1 ? formatGifAndSizeText(fullSize) : formatSizeText(fullSize));
	} else if (_statusSize == FileStatusSizeLoaded) {
		_statusText = (duration >= 0) ? formatDurationText(duration) : (duration < -1 ? qsl("GIF") : formatSizeText(fullSize));
	} else if (_statusSize == FileStatusSizeFailed) {
		_statusText = lang(lng_attach_failed);
	} else if (_statusSize >= 0) {
		_statusText = formatDownloadText(_statusSize, fullSize);
	} else {
		_statusText = formatPlayedText(-_statusSize - 1, realDuration);
	}
}

void HistoryFileMedia::step_thumbOver(const HistoryItem *parent, float64 ms, bool timer) {
	float64 dt = ms / st::msgFileOverDuration;
	if (dt >= 1) {
		_animation->a_thumbOver.finish();
		_animation->_a_thumbOver.stop();
		checkAnimationFinished();
	} else if (!timer) {
		_animation->a_thumbOver.update(dt, anim::linear);
	}
	if (timer) {
		Ui::repaintHistoryItem(parent);
	}
}

void HistoryFileMedia::step_radial(const HistoryItem *parent, uint64 ms, bool timer) {
	if (timer) {
		Ui::repaintHistoryItem(parent);
	} else {
		_animation->radial.update(dataProgress(), dataFinished(), ms);
		if (!_animation->radial.animating()) {
			checkAnimationFinished();
		}
	}
}

void HistoryFileMedia::ensureAnimation(const HistoryItem *parent) const {
	if (!_animation) {
		_animation = new AnimationData(
			animation(parent, const_cast<HistoryFileMedia*>(this), &HistoryFileMedia::step_thumbOver),
			animation(parent, const_cast<HistoryFileMedia*>(this), &HistoryFileMedia::step_radial));
	}
}

void HistoryFileMedia::checkAnimationFinished() {
	if (_animation && !_animation->_a_thumbOver.animating() && !_animation->radial.animating()) {
		if (dataLoaded()) {
			delete _animation;
			_animation = 0;
		}
	}
}

HistoryFileMedia::~HistoryFileMedia() {
	deleteAndMark(_animation);
}

HistoryPhoto::HistoryPhoto(PhotoData *photo, const QString &caption, const HistoryItem *parent) : HistoryFileMedia()
, _data(photo)
, _pixw(1)
, _pixh(1)
, _caption(st::minPhotoSize - st::msgPadding.left() - st::msgPadding.right()) {
	setLinks(new PhotoLink(_data), new PhotoSaveLink(_data), new PhotoCancelLink(_data));

	if (!caption.isEmpty()) {
		_caption.setText(st::msgFont, caption + parent->skipBlock(), itemTextNoMonoOptions(parent));
	}
	init();
}

HistoryPhoto::HistoryPhoto(PeerData *chat, const MTPDphoto &photo, int32 width) : HistoryFileMedia()
, _data(App::feedPhoto(photo))
, _pixw(1)
, _pixh(1) {
	setLinks(new PhotoLink(_data, chat), new PhotoSaveLink(_data, chat), new PhotoCancelLink(_data));

	_width = width;
	init();
}

HistoryPhoto::HistoryPhoto(const HistoryPhoto &other) : HistoryFileMedia()
, _data(other._data)
, _pixw(other._pixw)
, _pixh(other._pixh)
, _caption(other._caption) {
	setLinks(new PhotoLink(_data), new PhotoSaveLink(_data), new PhotoCancelLink(_data));

	init();
}

void HistoryPhoto::init() {
	_data->thumb->load();
}

void HistoryPhoto::initDimensions(const HistoryItem *parent) {
	if (_caption.hasSkipBlock()) {
		_caption.setSkipBlock(parent->skipBlockWidth(), parent->skipBlockHeight());
	}

	int32 tw = convertScale(_data->full->width()), th = convertScale(_data->full->height());
	if (!tw || !th) {
		tw = th = 1;
	}
	if (tw > st::maxMediaSize) {
		th = (st::maxMediaSize * th) / tw;
		tw = st::maxMediaSize;
	}
	if (th > st::maxMediaSize) {
		tw = (st::maxMediaSize * tw) / th;
		th = st::maxMediaSize;
	}

	if (parent->toHistoryMessage()) {
		bool bubble = parent->hasBubble();

		int32 minWidth = qMax(st::minPhotoSize, parent->infoWidth() + 2 * (st::msgDateImgDelta + st::msgDateImgPadding.x()));
		int32 maxActualWidth = qMax(tw, minWidth);
		_maxw = qMax(maxActualWidth, th);
		_minh = qMax(th, int32(st::minPhotoSize));
		if (bubble) {
			maxActualWidth += st::mediaPadding.left() + st::mediaPadding.right();
			_maxw += st::mediaPadding.left() + st::mediaPadding.right();
			_minh += st::mediaPadding.top() + st::mediaPadding.bottom();
			if (!_caption.isEmpty()) {
				_minh += st::mediaCaptionSkip + _caption.countHeight(maxActualWidth - st::msgPadding.left() - st::msgPadding.right()) + st::msgPadding.bottom();
			}
		}
	} else {
		_maxw = _minh = _width;
	}
}

int32 HistoryPhoto::resize(int32 width, const HistoryItem *parent) {
	bool bubble = parent->hasBubble();

	int32 tw = convertScale(_data->full->width()), th = convertScale(_data->full->height());
	if (tw > st::maxMediaSize) {
		th = (st::maxMediaSize * th) / tw;
		tw = st::maxMediaSize;
	}
	if (th > st::maxMediaSize) {
		tw = (st::maxMediaSize * tw) / th;
		th = st::maxMediaSize;
	}

	_pixw = qMin(width, _maxw);
	if (bubble) {
		_pixw -= st::mediaPadding.left() + st::mediaPadding.right();
	}
	_pixh = th;
	if (tw > _pixw) {
		_pixh = (_pixw * _pixh / tw);
	} else {
		_pixw = tw;
	}
	if (_pixh > width) {
		_pixw = (_pixw * width) / _pixh;
		_pixh = width;
	}
	if (_pixw < 1) _pixw = 1;
	if (_pixh < 1) _pixh = 1;

	int32 minWidth = qMax(st::minPhotoSize, parent->infoWidth() + 2 * (st::msgDateImgDelta + st::msgDateImgPadding.x()));
	_width = qMax(_pixw, int16(minWidth));
	_height = qMax(_pixh, int16(st::minPhotoSize));
	if (bubble) {
		_width += st::mediaPadding.left() + st::mediaPadding.right();
		_height += st::mediaPadding.top() + st::mediaPadding.bottom();
		if (!_caption.isEmpty()) {
			int32 captionw = _width - st::msgPadding.left() - st::msgPadding.right();
			_height += st::mediaCaptionSkip + _caption.countHeight(captionw) + st::msgPadding.bottom();
		}
	}
	return _height;
}

void HistoryPhoto::draw(Painter &p, const HistoryItem *parent, const QRect &r, bool selected, uint64 ms) const {
	if (_width < st::msgPadding.left() + st::msgPadding.right() + 1) return;

	_data->automaticLoad(parent);
	bool loaded = _data->loaded(), displayLoading = _data->displayLoading();

	bool notChild = (parent->getMedia() == this);
	int32 skipx = 0, skipy = 0, width = _width, height = _height;
	bool bubble = parent->hasBubble();
	bool out = parent->out(), isPost = parent->isPost(), outbg = out && !isPost;

	int32 captionw = width - st::msgPadding.left() - st::msgPadding.right();

	if (displayLoading) {
		ensureAnimation(parent);
		if (!_animation->radial.animating()) {
			_animation->radial.start(_data->progress());
		}
	}
	bool radial = isRadialAnimation(ms);

	if (bubble) {
		skipx = st::mediaPadding.left();
		skipy = st::mediaPadding.top();

		width -= st::mediaPadding.left() + st::mediaPadding.right();
		height -= skipy + st::mediaPadding.bottom();
		if (!_caption.isEmpty()) {
			height -= st::mediaCaptionSkip + _caption.countHeight(captionw) + st::msgPadding.bottom();
		}
	} else {
		App::roundShadow(p, 0, 0, width, height, selected ? st::msgInShadowSelected : st::msgInShadow, selected ? InSelectedShadowCorners : InShadowCorners);
	}

	QPixmap pix;
	if (loaded) {
		pix = _data->full->pixSingle(_pixw, _pixh, width, height);
	} else {
		pix = _data->thumb->pixBlurredSingle(_pixw, _pixh, width, height);
	}
	QRect rthumb(rtlrect(skipx, skipy, width, height, _width));
	p.drawPixmap(rthumb.topLeft(), pix);
	if (selected) {
		App::roundRect(p, rthumb, textstyleCurrent()->selectOverlay, SelectedOverlayCorners);
	}

	if (notChild && (radial || (!loaded && !_data->loading()))) {
		float64 radialOpacity = (radial && loaded && !_data->uploading()) ? _animation->radial.opacity() : 1;
		QRect inner(rthumb.x() + (rthumb.width() - st::msgFileSize) / 2, rthumb.y() + (rthumb.height() - st::msgFileSize) / 2, st::msgFileSize, st::msgFileSize);
		p.setPen(Qt::NoPen);
		if (selected) {
			p.setBrush(st::msgDateImgBgSelected);
		} else if (isThumbAnimation(ms)) {
			float64 over = _animation->a_thumbOver.current();
			p.setOpacity((st::msgDateImgBg->c.alphaF() * (1 - over)) + (st::msgDateImgBgOver->c.alphaF() * over));
			p.setBrush(st::black);
		} else {
			bool over = textlnkDrawOver(_data->loading() ? _cancell : _savel);
			p.setBrush(over ? st::msgDateImgBgOver : st::msgDateImgBg);
		}

		p.setOpacity(radialOpacity * p.opacity());

		p.setRenderHint(QPainter::HighQualityAntialiasing);
		p.drawEllipse(inner);
		p.setRenderHint(QPainter::HighQualityAntialiasing, false);

		p.setOpacity(radial ? _animation->radial.opacity() : 1);

		p.setOpacity(radialOpacity);
		style::sprite icon;
		if (radial || _data->loading()) {
			DelayedStorageImage *delayed = _data->full->toDelayedStorageImage();
			if (!delayed || !delayed->location().isNull()) {
				icon = (selected ? st::msgFileInCancelSelected : st::msgFileInCancel);
			}
		} else {
			icon = (selected ? st::msgFileInDownloadSelected : st::msgFileInDownload);
		}
		if (!icon.isEmpty()) {
			p.drawSpriteCenter(inner, icon);
		}
		if (radial) {
			p.setOpacity(1);
			QRect rinner(inner.marginsRemoved(QMargins(st::msgFileRadialLine, st::msgFileRadialLine, st::msgFileRadialLine, st::msgFileRadialLine)));
			_animation->radial.draw(p, rinner, st::msgFileRadialLine, selected ? st::msgInBgSelected : st::msgInBg);
		}
	}

	// date
	if (_caption.isEmpty()) {
		if (notChild && (_data->uploading() || App::hoveredItem() == parent)) {
			int32 fullRight = skipx + width, fullBottom = skipy + height;
			parent->drawInfo(p, fullRight, fullBottom, 2 * skipx + width, selected, InfoDisplayOverImage);
		}
	} else {
		p.setPen(st::black);
		_caption.draw(p, st::msgPadding.left(), skipy + height + st::mediaPadding.bottom() + st::mediaCaptionSkip, captionw);
	}
}

void HistoryPhoto::getState(TextLinkPtr &lnk, HistoryCursorState &state, int32 x, int32 y, const HistoryItem *parent) const {
	if (_width < st::msgPadding.left() + st::msgPadding.right() + 1) return;
	int32 skipx = 0, skipy = 0, width = _width, height = _height;
	bool bubble = parent->hasBubble();

	if (bubble) {
		skipx = st::mediaPadding.left();
		skipy = st::mediaPadding.top();
		if (!_caption.isEmpty()) {
			int32 captionw = width - st::msgPadding.left() - st::msgPadding.right();
			height -= _caption.countHeight(captionw) + st::msgPadding.bottom();
			if (x >= st::msgPadding.left() && y >= height && x < st::msgPadding.left() + captionw && y < _height) {
				bool inText = false;
				_caption.getState(lnk, inText, x - st::msgPadding.left(), y - height, captionw);
				state = inText ? HistoryInTextCursorState : HistoryDefaultCursorState;
				return;
			}
			height -= st::mediaCaptionSkip;
		}
		width -= st::mediaPadding.left() + st::mediaPadding.right();
		height -= skipy + st::mediaPadding.bottom();
	}
	if (x >= skipx && y >= skipy && x < skipx + width && y < skipy + height) {
		if (_data->uploading()) {
			lnk = _cancell;
		} else if (_data->loaded()) {
			lnk = _openl;
		} else if (_data->loading()) {
			DelayedStorageImage *delayed = _data->full->toDelayedStorageImage();
			if (!delayed || !delayed->location().isNull()) {
				lnk = _cancell;
			}
		} else {
			lnk = _savel;
		}
		if (_caption.isEmpty() && parent->getMedia() == this) {
			int32 fullRight = skipx + width, fullBottom = skipy + height;
			bool inDate = parent->pointInTime(fullRight, fullBottom, x, y, InfoDisplayOverImage);
			if (inDate) {
				state = HistoryInDateCursorState;
			}
		}
		return;
	}
}

void HistoryPhoto::updateFrom(const MTPMessageMedia &media, HistoryItem *parent) {
	if (media.type() == mtpc_messageMediaPhoto) {
		const MTPPhoto &photo(media.c_messageMediaPhoto().vphoto);
		App::feedPhoto(photo, _data);

		if (photo.type() == mtpc_photo) {
			const QVector<MTPPhotoSize> &sizes(photo.c_photo().vsizes.c_vector().v);
			int32 max = 0;
			const MTPDfileLocation *maxLocation = 0;
			for (int32 i = 0, l = sizes.size(); i < l; ++i) {
				char size = 0;
				const MTPFileLocation *loc = 0;
				switch (sizes.at(i).type()) {
				case mtpc_photoSize: {
					const string &s(sizes.at(i).c_photoSize().vtype.c_string().v);
					loc = &sizes.at(i).c_photoSize().vlocation;
					if (s.size()) size = s[0];
				} break;

				case mtpc_photoCachedSize: {
					const string &s(sizes.at(i).c_photoCachedSize().vtype.c_string().v);
					loc = &sizes.at(i).c_photoCachedSize().vlocation;
					if (s.size()) size = s[0];
				} break;
				}
				if (!loc || loc->type() != mtpc_fileLocation) continue;
				if (size == 's') {
					Local::writeImage(storageKey(loc->c_fileLocation()), _data->thumb);
				} else if (size == 'm') {
					Local::writeImage(storageKey(loc->c_fileLocation()), _data->medium);
				} else if (size == 'x' && max < 1) {
					max = 1;
					maxLocation = &loc->c_fileLocation();
				} else if (size == 'y' && max < 2) {
					max = 2;
					maxLocation = &loc->c_fileLocation();
				//} else if (size == 'w' && max < 3) {
				//	max = 3;
				//	maxLocation = &loc->c_fileLocation();
				}
			}
			if (maxLocation) {
				Local::writeImage(storageKey(*maxLocation), _data->full);
			}
		}
	}
}

void HistoryPhoto::regItem(HistoryItem *item) {
	App::regPhotoItem(_data, item);
}

void HistoryPhoto::unregItem(HistoryItem *item) {
	App::unregPhotoItem(_data, item);
}

const QString HistoryPhoto::inDialogsText() const {
	return _caption.isEmpty() ? lang(lng_in_dlg_photo) : _caption.original(0, 0xFFFF, Text::ExpandLinksNone);
}

const QString HistoryPhoto::inHistoryText() const {
	return qsl("[ ") + lang(lng_in_dlg_photo) + (_caption.isEmpty() ? QString() : (qsl(", ") + _caption.original(0, 0xFFFF, Text::ExpandLinksAll))) + qsl(" ]");
}

ImagePtr HistoryPhoto::replyPreview() {
	return _data->makeReplyPreview();
}

HistoryVideo::HistoryVideo(DocumentData *document, const QString &caption, HistoryItem *parent) : HistoryFileMedia()
, _data(document)
, _thumbw(1)
, _caption(st::minPhotoSize - st::msgPadding.left() - st::msgPadding.right()) {
	if (!caption.isEmpty()) {
		_caption.setText(st::msgFont, caption + parent->skipBlock(), itemTextNoMonoOptions(parent));
	}

	setLinks(new DocumentOpenLink(_data), new DocumentSaveLink(_data), new DocumentCancelLink(_data));

	setStatusSize(FileStatusSizeReady);

	_data->thumb->load();
}

HistoryVideo::HistoryVideo(const HistoryVideo &other) : HistoryFileMedia()
, _data(other._data)
, _thumbw(other._thumbw)
, _caption(other._caption) {
	setLinks(new DocumentOpenLink(_data), new DocumentSaveLink(_data), new DocumentCancelLink(_data));

	setStatusSize(other._statusSize);
}

void HistoryVideo::initDimensions(const HistoryItem *parent) {
	bool bubble = parent->hasBubble();

	if (_caption.hasSkipBlock()) {
		_caption.setSkipBlock(parent->skipBlockWidth(), parent->skipBlockHeight());
	}

	int32 tw = convertScale(_data->thumb->width()), th = convertScale(_data->thumb->height());
	if (!tw || !th) {
		tw = th = 1;
	}
	if (tw * st::msgVideoSize.height() > th * st::msgVideoSize.width()) {
		th = qRound((st::msgVideoSize.width() / float64(tw)) * th);
		tw = st::msgVideoSize.width();
	} else {
		tw = qRound((st::msgVideoSize.height() / float64(th)) * tw);
		th = st::msgVideoSize.height();
	}

	_thumbw = qMax(tw, 1);
	int32 minWidth = qMax(st::minPhotoSize, parent->infoWidth() + 2 * (st::msgDateImgDelta + st::msgDateImgPadding.x()));
	minWidth = qMax(minWidth, documentMaxStatusWidth(_data) + 2 * int32(st::msgDateImgDelta + st::msgDateImgPadding.x()));
	_maxw = qMax(_thumbw, int32(minWidth));
	_minh = qMax(th, int32(st::minPhotoSize));
	if (bubble) {
		_maxw += st::mediaPadding.left() + st::mediaPadding.right();
		_minh += st::mediaPadding.top() + st::mediaPadding.bottom();
		if (!_caption.isEmpty()) {
			_minh += st::mediaCaptionSkip + _caption.countHeight(_maxw - st::msgPadding.left() - st::msgPadding.right()) + st::msgPadding.bottom();
		}
	}
}

int32 HistoryVideo::resize(int32 width, const HistoryItem *parent) {
	bool bubble = parent->hasBubble();

	int32 tw = convertScale(_data->thumb->width()), th = convertScale(_data->thumb->height());
	if (!tw || !th) {
		tw = th = 1;
	}
	if (tw * st::msgVideoSize.height() > th * st::msgVideoSize.width()) {
		th = qRound((st::msgVideoSize.width() / float64(tw)) * th);
		tw = st::msgVideoSize.width();
	} else {
		tw = qRound((st::msgVideoSize.height() / float64(th)) * tw);
		th = st::msgVideoSize.height();
	}

	if (bubble) {
		width -= st::mediaPadding.left() + st::mediaPadding.right();
	}
	if (width < tw) {
		th = qRound((width / float64(tw)) * th);
		tw = width;
	}

	int32 minWidth = qMax(st::minPhotoSize, parent->infoWidth() + 2 * (st::msgDateImgDelta + st::msgDateImgPadding.x()));
	minWidth = qMax(minWidth, documentMaxStatusWidth(_data) + 2 * int32(st::msgDateImgDelta + st::msgDateImgPadding.x()));
	_width = qMax(_thumbw, int32(minWidth));
	_height = qMax(th, int32(st::minPhotoSize));
	if (bubble) {
		_width += st::mediaPadding.left() + st::mediaPadding.right();
		_height += st::mediaPadding.top() + st::mediaPadding.bottom();
		if (!_caption.isEmpty()) {
			int32 captionw = _width - st::msgPadding.left() - st::msgPadding.right();
			_height += st::mediaCaptionSkip + _caption.countHeight(captionw) + st::msgPadding.bottom();
		}
	}
	return _height;
}

void HistoryVideo::draw(Painter &p, const HistoryItem *parent, const QRect &r, bool selected, uint64 ms) const {
	if (_width < st::msgPadding.left() + st::msgPadding.right() + 1) return;

	_data->automaticLoad(parent);
	bool loaded = _data->loaded(), displayLoading = _data->displayLoading();

	int32 skipx = 0, skipy = 0, width = _width, height = _height;
	bool bubble = parent->hasBubble();
	bool out = parent->out(), isPost = parent->isPost(), outbg = out && !isPost;

	int32 captionw = width - st::msgPadding.left() - st::msgPadding.right();

	if (displayLoading) {
		ensureAnimation(parent);
		if (!_animation->radial.animating()) {
			_animation->radial.start(_data->progress());
		}
	}
	updateStatusText(parent);
	bool radial = isRadialAnimation(ms);

	if (bubble) {
		skipx = st::mediaPadding.left();
		skipy = st::mediaPadding.top();

		width -= st::mediaPadding.left() + st::mediaPadding.right();
		height -= skipy + st::mediaPadding.bottom();
		if (!_caption.isEmpty()) {
			height -= st::mediaCaptionSkip + _caption.countHeight(captionw) + st::msgPadding.bottom();
		}
	} else {
		App::roundShadow(p, 0, 0, width, height, selected ? st::msgInShadowSelected : st::msgInShadow, selected ? InSelectedShadowCorners : InShadowCorners);
	}

	QRect rthumb(rtlrect(skipx, skipy, width, height, _width));
	p.drawPixmap(rthumb.topLeft(), _data->thumb->pixBlurredSingle(_thumbw, 0, width, height));
	if (selected) {
		App::roundRect(p, rthumb, textstyleCurrent()->selectOverlay, SelectedOverlayCorners);
	}

	QRect inner(rthumb.x() + (rthumb.width() - st::msgFileSize) / 2, rthumb.y() + (rthumb.height() - st::msgFileSize) / 2, st::msgFileSize, st::msgFileSize);
	p.setPen(Qt::NoPen);
	if (selected) {
		p.setBrush(st::msgDateImgBgSelected);
	} else if (isThumbAnimation(ms)) {
		float64 over = _animation->a_thumbOver.current();
		p.setOpacity((st::msgDateImgBg->c.alphaF() * (1 - over)) + (st::msgDateImgBgOver->c.alphaF() * over));
		p.setBrush(st::black);
	} else {
		bool over = textlnkDrawOver(_data->loading() ? _cancell : _savel);
		p.setBrush(over ? st::msgDateImgBgOver : st::msgDateImgBg);
	}

	p.setRenderHint(QPainter::HighQualityAntialiasing);
	p.drawEllipse(inner);
	p.setRenderHint(QPainter::HighQualityAntialiasing, false);

	if (!selected && _animation) {
		p.setOpacity(1);
	}

	style::sprite icon;
	if (loaded) {
		icon = (selected ? st::msgFileInPlaySelected : st::msgFileInPlay);
	} else if (radial || _data->loading()) {
		icon = (selected ? st::msgFileInCancelSelected : st::msgFileInCancel);
	} else {
		icon = (selected ? st::msgFileInDownloadSelected : st::msgFileInDownload);
	}
	p.drawSpriteCenter(inner, icon);
	if (radial) {
		QRect rinner(inner.marginsRemoved(QMargins(st::msgFileRadialLine, st::msgFileRadialLine, st::msgFileRadialLine, st::msgFileRadialLine)));
		_animation->radial.draw(p, rinner, st::msgFileRadialLine, selected ? st::msgInBgSelected : st::msgInBg);
	}

	int32 statusX = skipx + st::msgDateImgDelta + st::msgDateImgPadding.x(), statusY = skipy + st::msgDateImgDelta + st::msgDateImgPadding.y();
	int32 statusW = st::normalFont->width(_statusText) + 2 * st::msgDateImgPadding.x();
	int32 statusH = st::normalFont->height + 2 * st::msgDateImgPadding.y();
	App::roundRect(p, rtlrect(statusX - st::msgDateImgPadding.x(), statusY - st::msgDateImgPadding.y(), statusW, statusH, _width), selected ? st::msgDateImgBgSelected : st::msgDateImgBg, selected ? DateSelectedCorners : DateCorners);
	p.setFont(st::normalFont);
	p.setPen(st::white);
	p.drawTextLeft(statusX, statusY, _width, _statusText, statusW - 2 * st::msgDateImgPadding.x());

	// date
	if (_caption.isEmpty()) {
		if (parent->getMedia() == this) {
			int32 fullRight = skipx + width, fullBottom = skipy + height;
			parent->drawInfo(p, fullRight, fullBottom, 2 * skipx + width, selected, InfoDisplayOverImage);
		}
	} else {
		p.setPen(st::black);
		_caption.draw(p, st::msgPadding.left(), skipy + height + st::mediaPadding.bottom() + st::mediaCaptionSkip, captionw);
	}
}

void HistoryVideo::getState(TextLinkPtr &lnk, HistoryCursorState &state, int32 x, int32 y, const HistoryItem *parent) const {
	if (_width < st::msgPadding.left() + st::msgPadding.right() + 1) return;

	bool loaded = _data->loaded();

	int32 skipx = 0, skipy = 0, width = _width, height = _height;
	bool bubble = parent->hasBubble();

	if (bubble) {
		skipx = st::mediaPadding.left();
		skipy = st::mediaPadding.top();
		if (!_caption.isEmpty()) {
			int32 captionw = width - st::msgPadding.left() - st::msgPadding.right();
			height -= _caption.countHeight(captionw) + st::msgPadding.bottom();
			if (x >= st::msgPadding.left() && y >= height && x < st::msgPadding.left() + captionw && y < _height) {
				bool inText = false;
				_caption.getState(lnk, inText, x - st::msgPadding.left(), y - height, captionw);
				state = inText ? HistoryInTextCursorState : HistoryDefaultCursorState;
			}
			height -= st::mediaCaptionSkip;
		}
		width -= st::mediaPadding.left() + st::mediaPadding.right();
		height -= skipy + st::mediaPadding.bottom();
	}
	if (x >= skipx && y >= skipy && x < skipx + width && y < skipy + height) {
		lnk = loaded ? _openl : (_data->loading() ? _cancell : _savel);
		if (_caption.isEmpty() && parent->getMedia() == this) {
			int32 fullRight = skipx + width, fullBottom = skipy + height;
			bool inDate = parent->pointInTime(fullRight, fullBottom, x, y, InfoDisplayOverImage);
			if (inDate) {
				state = HistoryInDateCursorState;
			}
		}
		return;
	}
}

void HistoryVideo::setStatusSize(int32 newSize) const {
	HistoryFileMedia::setStatusSize(newSize, _data->size, _data->duration(), 0);
}

const QString HistoryVideo::inDialogsText() const {
	return _caption.isEmpty() ? lang(lng_in_dlg_video) : _caption.original(0, 0xFFFF, Text::ExpandLinksNone);
}

const QString HistoryVideo::inHistoryText() const {
	return qsl("[ ") + lang(lng_in_dlg_video) + (_caption.isEmpty() ? QString() : (qsl(", ") + _caption.original(0, 0xFFFF, Text::ExpandLinksAll))) + qsl(" ]");
}

void HistoryVideo::updateStatusText(const HistoryItem *parent) const {
	bool showPause = false;
	int32 statusSize = 0, realDuration = 0;
	if (_data->status == FileDownloadFailed || _data->status == FileUploadFailed) {
		statusSize = FileStatusSizeFailed;
	} else if (_data->status == FileUploading) {
		statusSize = _data->uploadOffset;
	} else if (_data->loading()) {
		statusSize = _data->loadOffset();
	} else if (!_data->already().isEmpty()) {
		statusSize = FileStatusSizeLoaded;
	} else {
		statusSize = FileStatusSizeReady;
	}
	if (statusSize != _statusSize) {
		setStatusSize(statusSize);
	}
}

void HistoryVideo::regItem(HistoryItem *item) {
	App::regDocumentItem(_data, item);
}

void HistoryVideo::unregItem(HistoryItem *item) {
	App::unregDocumentItem(_data, item);
}

ImagePtr HistoryVideo::replyPreview() {
	if (_data->replyPreview->isNull() && !_data->thumb->isNull()) {
		if (_data->thumb->loaded()) {
			int w = convertScale(_data->thumb->width()), h = convertScale(_data->thumb->height());
			if (w <= 0) w = 1;
			if (h <= 0) h = 1;
			_data->replyPreview = ImagePtr(w > h ? _data->thumb->pix(w * st::msgReplyBarSize.height() / h, st::msgReplyBarSize.height()) : _data->thumb->pix(st::msgReplyBarSize.height()), "PNG");
		} else {
			_data->thumb->load();
		}
	}
	return _data->replyPreview;
}

HistoryDocumentVoicePlayback::HistoryDocumentVoicePlayback(const HistoryDocument *that)
: _position(0)
, a_progress(0., 0.)
, _a_progress(animation(const_cast<HistoryDocument*>(that), &HistoryDocument::step_voiceProgress)) {
}

void HistoryDocumentVoice::ensurePlayback(const HistoryDocument *that) const {
	if (!_playback) {
		_playback = new HistoryDocumentVoicePlayback(that);
	}
}

void HistoryDocumentVoice::checkPlaybackFinished() const {
	if (_playback && !_playback->_a_progress.animating()) {
		delete _playback;
		_playback = 0;
	}
}

HistoryDocument::HistoryDocument(DocumentData *document, const QString &caption, const HistoryItem *parent) : HistoryFileMedia()
, _parent(0)
, _data(document) {
	create(!caption.isEmpty());
	if (HistoryDocumentNamed *named = Get<HistoryDocumentNamed>()) {
		named->_name = documentName(_data);
		named->_namew = st::semiboldFont->width(named->_name);
	}

	setLinks(new DocumentOpenLink(_data), _data->voice() ? (ITextLink*)(new VoiceSaveLink(_data)) : new DocumentSaveLink(_data), new DocumentCancelLink(_data));

	setStatusSize(FileStatusSizeReady);

	if (HistoryDocumentCaptioned *captioned = Get<HistoryDocumentCaptioned>()) {
		captioned->_caption.setText(st::msgFont, caption + parent->skipBlock(), itemTextNoMonoOptions(parent));
	}
}

HistoryDocument::HistoryDocument(const HistoryDocument &other) : HistoryFileMedia()
, Interfaces()
, _parent(0)
, _data(other._data) {
	const HistoryDocumentCaptioned *captioned = other.Get<HistoryDocumentCaptioned>();
	create(captioned != 0);
	if (HistoryDocumentNamed *named = Get<HistoryDocumentNamed>()) {
		if (const HistoryDocumentNamed *oin = other.Get<HistoryDocumentNamed>()) {
			named->_name = oin->_name;
			named->_namew = oin->_namew;
		} else {
			named->_name = documentName(_data);
			named->_namew = st::semiboldFont->width(named->_name);
		}
	}

	setLinks(new DocumentOpenLink(_data), _data->voice() ? (ITextLink*)(new VoiceSaveLink(_data)) : new DocumentSaveLink(_data), new DocumentCancelLink(_data));

	setStatusSize(other._statusSize);

	if (captioned) {
		Get<HistoryDocumentCaptioned>()->_caption = captioned->_caption;
	}
}

void HistoryDocument::create(bool caption) {
	uint64 mask = 0;
	if (_data->voice()) {
		mask |= HistoryDocumentVoice::Bit();
	} else {
		mask |= HistoryDocumentNamed::Bit();
		if (!_data->song() && !_data->thumb->isNull() && _data->thumb->width() && _data->thumb->height()) {
			mask |= HistoryDocumentThumbed::Bit();
		}
	}
	if (caption) {
		mask |= HistoryDocumentCaptioned::Bit();
	}
	UpdateInterfaces(mask);
	if (HistoryDocumentThumbed *thumbed = Get<HistoryDocumentThumbed>()) {
		thumbed->_linksavel.reset(new DocumentSaveLink(_data));
		thumbed->_linkcancell.reset(new DocumentCancelLink(_data));
	}
}

void HistoryDocument::initDimensions(const HistoryItem *parent) {
	_parent = parent;

	HistoryDocumentCaptioned *captioned = Get<HistoryDocumentCaptioned>();
	if (captioned && captioned->_caption.hasSkipBlock()) {
		captioned->_caption.setSkipBlock(parent->skipBlockWidth(), parent->skipBlockHeight());
	}

	HistoryDocumentThumbed *thumbed = Get<HistoryDocumentThumbed>();
	if (thumbed) {
		_data->thumb->load();
		int32 tw = convertScale(_data->thumb->width()), th = convertScale(_data->thumb->height());
		if (tw > th) {
			thumbed->_thumbw = (tw * st::msgFileThumbSize) / th;
		} else {
			thumbed->_thumbw = st::msgFileThumbSize;
		}
	}

	_maxw = st::msgFileMinWidth;

	int32 tleft = 0, tright = 0;
	if (thumbed) {
		tleft = st::msgFileThumbPadding.left() + st::msgFileThumbSize + st::msgFileThumbPadding.right();
		tright = st::msgFileThumbPadding.left();
		_maxw = qMax(_maxw, tleft + documentMaxStatusWidth(_data) + tright);
	} else {
		tleft = st::msgFilePadding.left() + st::msgFileSize + st::msgFilePadding.right();
		tright = st::msgFileThumbPadding.left();
		int32 unread = _data->voice() ? (st::mediaUnreadSkip + st::mediaUnreadSize) : 0;
		_maxw = qMax(_maxw, tleft + documentMaxStatusWidth(_data) + unread + parent->skipBlockWidth() + st::msgPadding.right());
	}

	if (HistoryDocumentNamed *named = Get<HistoryDocumentNamed>()) {
		_maxw = qMax(tleft + named->_namew + tright, _maxw);
		_maxw = qMin(_maxw, int(st::msgMaxWidth));
	}

	if (thumbed) {
		_minh = st::msgFileThumbPadding.top() + st::msgFileThumbSize + st::msgFileThumbPadding.bottom();
	} else {
		_minh = st::msgFilePadding.top() + st::msgFileSize + st::msgFilePadding.bottom();
	}

	if (captioned) {
		_minh += captioned->_caption.countHeight(_maxw - st::msgPadding.left() - st::msgPadding.right()) + st::msgPadding.bottom();
	} else {
		_height = _minh;
	}
}

int32 HistoryDocument::resize(int32 width, const HistoryItem *parent) {
	HistoryDocumentCaptioned *captioned = Get<HistoryDocumentCaptioned>();
	if (!captioned) {
		return HistoryFileMedia::resize(width, parent);
	}

	_width = qMin(width, _maxw);
	if (Get<HistoryDocumentThumbed>()) {
		_height = st::msgFileThumbPadding.top() + st::msgFileThumbSize + st::msgFileThumbPadding.bottom();
	} else {
		_height = st::msgFilePadding.top() + st::msgFileSize + st::msgFilePadding.bottom();
	}
	_height += captioned->_caption.countHeight(_width - st::msgPadding.left() - st::msgPadding.right()) + st::msgPadding.bottom();

	return _height;
}

void HistoryDocument::draw(Painter &p, const HistoryItem *parent, const QRect &r, bool selected, uint64 ms) const {
	if (_width < st::msgPadding.left() + st::msgPadding.right() + 1) return;

	_data->automaticLoad(parent);
	bool loaded = _data->loaded(), displayLoading = _data->displayLoading();

	int32 captionw = _width - st::msgPadding.left() - st::msgPadding.right();

	bool out = parent->out(), isPost = parent->isPost(), outbg = out && !isPost;

	if (displayLoading) {
		ensureAnimation(parent);
		if (!_animation->radial.animating()) {
			_animation->radial.start(_data->progress());
		}
	}
	bool showPause = updateStatusText(parent);
	bool radial = isRadialAnimation(ms);

	int32 nameleft = 0, nametop = 0, nameright = 0, statustop = 0, linktop = 0, bottom = 0;
	if (const HistoryDocumentThumbed *thumbed = Get<HistoryDocumentThumbed>()) {
		nameleft = st::msgFileThumbPadding.left() + st::msgFileThumbSize + st::msgFileThumbPadding.right();
		nametop = st::msgFileThumbNameTop;
		nameright = st::msgFileThumbPadding.left();
		statustop = st::msgFileThumbStatusTop;
		linktop = st::msgFileThumbLinkTop;
		bottom = st::msgFileThumbPadding.top() + st::msgFileThumbSize + st::msgFileThumbPadding.bottom();

		QRect rthumb(rtlrect(st::msgFileThumbPadding.left(), st::msgFileThumbPadding.top(), st::msgFileThumbSize, st::msgFileThumbSize, _width));
		QPixmap thumb = loaded ? _data->thumb->pixSingle(thumbed->_thumbw, 0, st::msgFileThumbSize, st::msgFileThumbSize) : _data->thumb->pixBlurredSingle(thumbed->_thumbw, 0, st::msgFileThumbSize, st::msgFileThumbSize);
		p.drawPixmap(rthumb.topLeft(), thumb);
		if (selected) {
			App::roundRect(p, rthumb, textstyleCurrent()->selectOverlay, SelectedOverlayCorners);
		}

		if (radial || (!loaded && !_data->loading())) {
            float64 radialOpacity = (radial && loaded && !_data->uploading()) ? _animation->radial.opacity() : 1;
			QRect inner(rthumb.x() + (rthumb.width() - st::msgFileSize) / 2, rthumb.y() + (rthumb.height() - st::msgFileSize) / 2, st::msgFileSize, st::msgFileSize);
			p.setPen(Qt::NoPen);
			if (selected) {
				p.setBrush(st::msgDateImgBgSelected);
			} else if (isThumbAnimation(ms)) {
				float64 over = _animation->a_thumbOver.current();
				p.setOpacity((st::msgDateImgBg->c.alphaF() * (1 - over)) + (st::msgDateImgBgOver->c.alphaF() * over));
				p.setBrush(st::black);
			} else {
				bool over = textlnkDrawOver(_data->loading() ? _cancell : _savel);
				p.setBrush(over ? st::msgDateImgBgOver : st::msgDateImgBg);
			}
			p.setOpacity(radialOpacity * p.opacity());

			p.setRenderHint(QPainter::HighQualityAntialiasing);
			p.drawEllipse(inner);
			p.setRenderHint(QPainter::HighQualityAntialiasing, false);

			p.setOpacity(radialOpacity);
			style::sprite icon;
			if (radial || _data->loading()) {
				icon = (selected ? st::msgFileInCancelSelected : st::msgFileInCancel);
			} else {
				icon = (selected ? st::msgFileInDownloadSelected : st::msgFileInDownload);
			}
			p.setOpacity((radial && loaded) ? _animation->radial.opacity() : 1);
			p.drawSpriteCenter(inner, icon);
			if (radial) {
				p.setOpacity(1);

				QRect rinner(inner.marginsRemoved(QMargins(st::msgFileRadialLine, st::msgFileRadialLine, st::msgFileRadialLine, st::msgFileRadialLine)));
				_animation->radial.draw(p, rinner, st::msgFileRadialLine, selected ? st::msgInBgSelected : st::msgInBg);
			}
		}

		if (_data->status != FileUploadFailed) {
			const TextLinkPtr &lnk((_data->loading() || _data->status == FileUploading) ? thumbed->_linkcancell : thumbed->_linksavel);
			bool over = textlnkDrawOver(lnk);
			p.setFont(over ? st::semiboldFont->underline() : st::semiboldFont);
			p.setPen(outbg ? (selected ? st::msgFileThumbLinkOutFgSelected : st::msgFileThumbLinkOutFg) : (selected ? st::msgFileThumbLinkInFgSelected : st::msgFileThumbLinkInFg));
			p.drawTextLeft(nameleft, linktop, _width, thumbed->_link, thumbed->_linkw);
		}
	} else {
		nameleft = st::msgFilePadding.left() + st::msgFileSize + st::msgFilePadding.right();
		nametop = st::msgFileNameTop;
		nameright = st::msgFilePadding.left();
		statustop = st::msgFileStatusTop;
		bottom = st::msgFilePadding.top() + st::msgFileSize + st::msgFilePadding.bottom();

		QRect inner(rtlrect(st::msgFilePadding.left(), st::msgFilePadding.top(), st::msgFileSize, st::msgFileSize, _width));
		p.setPen(Qt::NoPen);
		if (selected) {
			p.setBrush(outbg ? st::msgFileOutBgSelected : st::msgFileInBgSelected);
		} else if (isThumbAnimation(ms)) {
			float64 over = _animation->a_thumbOver.current();
			p.setBrush(style::interpolate(outbg ? st::msgFileOutBg : st::msgFileInBg, outbg ? st::msgFileOutBgOver : st::msgFileInBgOver, over));
		} else {
			bool over = textlnkDrawOver(_data->loading() ? _cancell : _savel);
			p.setBrush(outbg ? (over ? st::msgFileOutBgOver : st::msgFileOutBg) : (over ? st::msgFileInBgOver : st::msgFileInBg));
		}

		p.setRenderHint(QPainter::HighQualityAntialiasing);
		p.drawEllipse(inner);
		p.setRenderHint(QPainter::HighQualityAntialiasing, false);

		if (radial) {
			QRect rinner(inner.marginsRemoved(QMargins(st::msgFileRadialLine, st::msgFileRadialLine, st::msgFileRadialLine, st::msgFileRadialLine)));
			style::color bg(outbg ? (selected ? st::msgOutBgSelected : st::msgOutBg) : (selected ? st::msgInBgSelected : st::msgInBg));
			_animation->radial.draw(p, rinner, st::msgFileRadialLine, bg);
		}

		style::sprite icon;
		if (showPause) {
			icon = outbg ? (selected ? st::msgFileOutPauseSelected : st::msgFileOutPause) : (selected ? st::msgFileInPauseSelected : st::msgFileInPause);
		} else if (radial || _data->loading()) {
			icon = outbg ? (selected ? st::msgFileOutCancelSelected : st::msgFileOutCancel) : (selected ? st::msgFileInCancelSelected : st::msgFileInCancel);
		} else if (loaded) {
			if (_data->song() || _data->voice()) {
				icon = outbg ? (selected ? st::msgFileOutPlaySelected : st::msgFileOutPlay) : (selected ? st::msgFileInPlaySelected : st::msgFileInPlay);
			} else if (_data->isImage()) {
				icon = outbg ? (selected ? st::msgFileOutImageSelected : st::msgFileOutImage) : (selected ? st::msgFileInImageSelected : st::msgFileInImage);
			} else {
				icon = outbg ? (selected ? st::msgFileOutFileSelected : st::msgFileOutFile) : (selected ? st::msgFileInFileSelected : st::msgFileInFile);
			}
		} else {
			icon = outbg ? (selected ? st::msgFileOutDownloadSelected : st::msgFileOutDownload) : (selected ? st::msgFileInDownloadSelected : st::msgFileInDownload);
		}
		p.drawSpriteCenter(inner, icon);
	}
	int32 namewidth = _width - nameleft - nameright;

	if (const HistoryDocumentVoice *voice = Get<HistoryDocumentVoice>()) {
		const VoiceWaveform *wf = 0;
		uchar norm_value = 0;
		if (_data->voice()) {
			wf = &_data->voice()->waveform;
			if (wf->isEmpty()) {
				wf = 0;
				if (loaded) {
					Local::countVoiceWaveform(_data);
				}
			} else if (wf->at(0) < 0) {
				wf = 0;
			} else {
				norm_value = _data->voice()->wavemax;
			}
		}
		float64 prg = voice->_playback ? voice->_playback->a_progress.current() : 0;

		// rescale waveform by going in waveform.size * bar_count 1D grid
		style::color active(outbg ? (selected ? st::msgWaveformOutActiveSelected : st::msgWaveformOutActive) : (selected ? st::msgWaveformInActiveSelected : st::msgWaveformInActive));
		style::color inactive(outbg ? (selected ? st::msgWaveformOutInactiveSelected : st::msgWaveformOutInactive) : (selected ? st::msgWaveformInInactiveSelected : st::msgWaveformInInactive));
		int32 wf_size = wf ? wf->size() : WaveformSamplesCount, availw = int32(namewidth + st::msgWaveformSkip), activew = qRound(availw * prg);
		if (!outbg && !voice->_playback && parent->isMediaUnread()) {
			activew = availw;
		}
		int32 bar_count = qMin(availw / int32(st::msgWaveformBar + st::msgWaveformSkip), wf_size);
		uchar max_value = 0;
		int32 max_delta = st::msgWaveformMax - st::msgWaveformMin, bottom = st::msgFilePadding.top() + st::msgWaveformMax;
		p.setPen(Qt::NoPen);
		for (int32 i = 0, bar_x = 0, sum_i = 0; i < wf_size; ++i) {
			uchar value = wf ? wf->at(i) : 0;
			if (sum_i + bar_count >= wf_size) { // draw bar
				sum_i = sum_i + bar_count - wf_size;
				if (sum_i < (bar_count + 1) / 2) {
					if (max_value < value) max_value = value;
				}
				int32 bar_value = ((max_value * max_delta) + ((norm_value + 1) / 2)) / (norm_value + 1);

				if (bar_x >= activew) {
					p.fillRect(nameleft + bar_x, bottom - bar_value, st::msgWaveformBar, st::msgWaveformMin + bar_value, inactive);
				} else if (bar_x + st::msgWaveformBar <= activew) {
					p.fillRect(nameleft + bar_x, bottom - bar_value, st::msgWaveformBar, st::msgWaveformMin + bar_value, active);
				} else {
					p.fillRect(nameleft + bar_x, bottom - bar_value, activew - bar_x, st::msgWaveformMin + bar_value, active);
					p.fillRect(nameleft + activew, bottom - bar_value, st::msgWaveformBar - (activew - bar_x), st::msgWaveformMin + bar_value, inactive);
				}
				bar_x += st::msgWaveformBar + st::msgWaveformSkip;

				if (sum_i < (bar_count + 1) / 2) {
					max_value = 0;
				} else {
					max_value = value;
				}
			} else {
				if (max_value < value) max_value = value;

				sum_i += bar_count;
			}
		}
	} else if (const HistoryDocumentNamed *named = Get<HistoryDocumentNamed>()) {
		p.setFont(st::semiboldFont);
		p.setPen(st::black);
		if (namewidth < named->_namew) {
			p.drawTextLeft(nameleft, nametop, _width, st::semiboldFont->elided(named->_name, namewidth));
		} else {
			p.drawTextLeft(nameleft, nametop, _width, named->_name, named->_namew);
		}
	}

	style::color status(outbg ? (selected ? st::mediaOutFgSelected : st::mediaOutFg) : (selected ? st::mediaInFgSelected : st::mediaInFg));
	p.setFont(st::normalFont);
	p.setPen(status);
	p.drawTextLeft(nameleft, statustop, _width, _statusText);

	if (parent->isMediaUnread()) {
		int32 w = st::normalFont->width(_statusText);
		if (w + st::mediaUnreadSkip + st::mediaUnreadSize <= namewidth) {
			p.setPen(Qt::NoPen);
			p.setBrush(outbg ? (selected ? st::msgFileOutBgSelected : st::msgFileOutBg) : (selected ? st::msgFileInBgSelected : st::msgFileInBg));

			p.setRenderHint(QPainter::HighQualityAntialiasing, true);
			p.drawEllipse(rtlrect(nameleft + w + st::mediaUnreadSkip, statustop + st::mediaUnreadTop, st::mediaUnreadSize, st::mediaUnreadSize, _width));
			p.setRenderHint(QPainter::HighQualityAntialiasing, false);
		}
	}

	if (const HistoryDocumentCaptioned *captioned = Get<HistoryDocumentCaptioned>()) {
		p.setPen(st::black);
		captioned->_caption.draw(p, st::msgPadding.left(), bottom, captionw);
	}
}

void HistoryDocument::getState(TextLinkPtr &lnk, HistoryCursorState &state, int32 x, int32 y, const HistoryItem *parent) const {
	if (_width < st::msgPadding.left() + st::msgPadding.right() + 1) return;

	bool out = parent->out(), isPost = parent->isPost(), outbg = out && !isPost;
	bool loaded = _data->loaded();

	bool showPause = updateStatusText(parent);

	int32 nameleft = 0, nametop = 0, nameright = 0, statustop = 0, linktop = 0, bottom = 0;
	if (const HistoryDocumentThumbed *thumbed = Get<HistoryDocumentThumbed>()) {
		nameleft = st::msgFileThumbPadding.left() + st::msgFileThumbSize + st::msgFileThumbPadding.right();
		linktop = st::msgFileThumbLinkTop;
		bottom = st::msgFileThumbPadding.top() + st::msgFileThumbSize + st::msgFileThumbPadding.bottom();

		QRect rthumb(rtlrect(st::msgFileThumbPadding.left(), st::msgFileThumbPadding.top(), st::msgFileThumbSize, st::msgFileThumbSize, _width));

		if ((_data->loading() || _data->uploading() || !loaded) && rthumb.contains(x, y)) {
			lnk = (_data->loading() || _data->uploading()) ? _cancell : _savel;
			return;
		}

		if (_data->status != FileUploadFailed) {
			if (rtlrect(nameleft, linktop, thumbed->_linkw, st::semiboldFont->height, _width).contains(x, y)) {
				lnk = (_data->loading() || _data->uploading()) ? thumbed->_linkcancell : thumbed->_linksavel;
				return;
			}
		}
	} else {
		bottom = st::msgFilePadding.top() + st::msgFileSize + st::msgFilePadding.bottom();

		QRect inner(rtlrect(st::msgFilePadding.left(), st::msgFilePadding.top(), st::msgFileSize, st::msgFileSize, _width));
		if ((_data->loading() || _data->uploading() || !loaded) && inner.contains(x, y)) {
			lnk = (_data->loading() || _data->uploading()) ? _cancell : _savel;
			return;
		}
	}

	int32 height = _height;
	if (const HistoryDocumentCaptioned *captioned = Get<HistoryDocumentCaptioned>()) {
		if (y >= bottom) {
			bool inText = false;
			captioned->_caption.getState(lnk, inText, x - st::msgPadding.left(), y - bottom, _width - st::msgPadding.left() - st::msgPadding.right());
			state = inText ? HistoryInTextCursorState : HistoryDefaultCursorState;
			return;
		}
		height -= captioned->_caption.countHeight(_width - st::msgPadding.left() - st::msgPadding.right()) + st::msgPadding.bottom();
	}
	if (x >= 0 && y >= 0 && x < _width && y < height && !_data->loading() && !_data->uploading() && _data->access) {
		lnk = _openl;
		return;
	}
}

const QString HistoryDocument::inDialogsText() const {
	QString result;
	if (Get<HistoryDocumentVoice>()) {
		result = lang(lng_in_dlg_audio);
	} else {
		const HistoryDocumentNamed *named = Get<HistoryDocumentNamed>();
		result = (!named || named->_name.isEmpty()) ? lang(lng_in_dlg_file) : named->_name;
	}
	if (const HistoryDocumentCaptioned *captioned = Get<HistoryDocumentCaptioned>()) {
		if (!captioned->_caption.isEmpty()) {
			result.append(' ').append(captioned->_caption.original(0, 0xFFFF, Text::ExpandLinksNone));
		}
	}
	return result;
}

const QString HistoryDocument::inHistoryText() const {
	QString result = qsl("[ ") + lang(Get<HistoryDocumentVoice>() ? lng_in_dlg_audio : lng_in_dlg_file);
	if (const HistoryDocumentNamed *named = Get<HistoryDocumentNamed>()) {
		if (!named->_name.isEmpty()) {
			result.append(qsl(" : ")).append(named->_name);
		}
	}
	if (const HistoryDocumentCaptioned *captioned = Get<HistoryDocumentCaptioned>()) {
		if (!captioned->_caption.isEmpty()) {
			result.append(qsl(", ")).append(captioned->_caption.original(0, 0xFFFF, Text::ExpandLinksAll));
		}
	}
	return result.append(qsl(" ]"));
}

void HistoryDocument::setStatusSize(int32 newSize, qint64 realDuration) const {
	int32 duration = _data->song() ? _data->song()->duration : (_data->voice() ? _data->voice()->duration : -1);
	HistoryFileMedia::setStatusSize(newSize, _data->size, duration, realDuration);
	if (const HistoryDocumentThumbed *thumbed = Get<HistoryDocumentThumbed>()) {
		if (_statusSize == FileStatusSizeReady) {
			thumbed->_link = lang(lng_media_download).toUpper();
		} else if (_statusSize == FileStatusSizeLoaded) {
			thumbed->_link = lang(lng_media_open_with).toUpper();
		} else if (_statusSize == FileStatusSizeFailed) {
			thumbed->_link = lang(lng_media_download).toUpper();
		} else if (_statusSize >= 0) {
			thumbed->_link = lang(lng_media_cancel).toUpper();
		} else {
			thumbed->_link = lang(lng_media_open_with).toUpper();
		}
		thumbed->_linkw = st::semiboldFont->width(thumbed->_link);
	}
}

bool HistoryDocument::updateStatusText(const HistoryItem *parent) const {
	bool showPause = false;
	int32 statusSize = 0, realDuration = 0;
	if (_data->status == FileDownloadFailed || _data->status == FileUploadFailed) {
		statusSize = FileStatusSizeFailed;
	} else if (_data->status == FileUploading) {
		statusSize = _data->uploadOffset;
	} else if (_data->loading()) {
		statusSize = _data->loadOffset();
	} else if (_data->loaded()) {
		if (_data->voice()) {
			AudioMsgId playing;
			AudioPlayerState playingState = AudioPlayerStopped;
			int64 playingPosition = 0, playingDuration = 0;
			int32 playingFrequency = 0;
			if (audioPlayer()) {
				audioPlayer()->currentState(&playing, &playingState, &playingPosition, &playingDuration, &playingFrequency);
			}

			if (playing.msgId == parent->fullId() && !(playingState & AudioPlayerStoppedMask) && playingState != AudioPlayerFinishing) {
				if (const HistoryDocumentVoice *voice = Get<HistoryDocumentVoice>()) {
					bool was = voice->_playback;
					voice->ensurePlayback(this);
					if (!was || playingPosition != voice->_playback->_position) {
						float64 prg = playingDuration ? snap(float64(playingPosition) / playingDuration, 0., 1.) : 0.;
						if (voice->_playback->_position < playingPosition) {
							voice->_playback->a_progress.start(prg);
						} else {
							voice->_playback->a_progress = anim::fvalue(0., prg);
						}
						voice->_playback->_position = playingPosition;
						voice->_playback->_a_progress.start();
					}
				}

				statusSize = -1 - (playingPosition / (playingFrequency ? playingFrequency : AudioVoiceMsgFrequency));
				realDuration = playingDuration / (playingFrequency ? playingFrequency : AudioVoiceMsgFrequency);
				showPause = (playingState == AudioPlayerPlaying || playingState == AudioPlayerResuming || playingState == AudioPlayerStarting);
			} else {
				statusSize = FileStatusSizeLoaded;
				if (const HistoryDocumentVoice *voice = Get<HistoryDocumentVoice>()) {
					voice->checkPlaybackFinished();
				}
			}
		} else if (_data->song()) {
			SongMsgId playing;
			AudioPlayerState playingState = AudioPlayerStopped;
			int64 playingPosition = 0, playingDuration = 0;
			int32 playingFrequency = 0;
			if (audioPlayer()) {
				audioPlayer()->currentState(&playing, &playingState, &playingPosition, &playingDuration, &playingFrequency);
			}

			if (playing.msgId == parent->fullId() && !(playingState & AudioPlayerStoppedMask) && playingState != AudioPlayerFinishing) {
				statusSize = -1 - (playingPosition / (playingFrequency ? playingFrequency : AudioVoiceMsgFrequency));
				realDuration = playingDuration / (playingFrequency ? playingFrequency : AudioVoiceMsgFrequency);
				showPause = (playingState == AudioPlayerPlaying || playingState == AudioPlayerResuming || playingState == AudioPlayerStarting);
			} else {
				statusSize = FileStatusSizeLoaded;
			}
			if (!showPause && playing.msgId == parent->fullId() && App::main() && App::main()->player()->seekingSong(playing)) {
				showPause = true;
			}
		} else {
			statusSize = FileStatusSizeLoaded;
		}
	} else {
		statusSize = FileStatusSizeReady;
	}
	if (statusSize != _statusSize) {
		setStatusSize(statusSize, realDuration);
	}
	return showPause;
}

void HistoryDocument::step_voiceProgress(float64 ms, bool timer) {
	if (HistoryDocumentVoice *voice = Get<HistoryDocumentVoice>()) {
		if (voice->_playback) {
			float64 dt = ms / (2 * AudioVoiceMsgUpdateView);
			if (dt >= 1) {
				voice->_playback->_a_progress.stop();
				voice->_playback->a_progress.finish();
			} else {
				voice->_playback->a_progress.update(qMin(dt, 1.), anim::linear);
			}
			if (timer) Ui::repaintHistoryItem(_parent);
		}
	}
}

void HistoryDocument::regItem(HistoryItem *item) {
	App::regDocumentItem(_data, item);
}

void HistoryDocument::unregItem(HistoryItem *item) {
	App::unregDocumentItem(_data, item);
}

void HistoryDocument::updateFrom(const MTPMessageMedia &media, HistoryItem *parent) {
	if (media.type() == mtpc_messageMediaDocument) {
		App::feedDocument(media.c_messageMediaDocument().vdocument, _data);
		if (!_data->data().isEmpty()) {
			if (_data->voice()) {
				Local::writeAudio(_data->mediaKey(), _data->data());
			} else {
				Local::writeStickerImage(_data->mediaKey(), _data->data());
			}
		}
	}
}

ImagePtr HistoryDocument::replyPreview() {
	return _data->makeReplyPreview();
}

HistoryGif::HistoryGif(DocumentData *document, const QString &caption, const HistoryItem *parent) : HistoryFileMedia()
, _parent(0)
, _data(document)
, _thumbw(1)
, _thumbh(1)
, _caption(st::minPhotoSize - st::msgPadding.left() - st::msgPadding.right())
, _gif(0) {
	setLinks(new GifOpenLink(_data), new GifOpenLink(_data), new DocumentCancelLink(_data));

	setStatusSize(FileStatusSizeReady);

	if (!caption.isEmpty()) {
		_caption.setText(st::msgFont, caption + parent->skipBlock(), itemTextNoMonoOptions(parent));
	}

	_data->thumb->load();
}

HistoryGif::HistoryGif(const HistoryGif &other) : HistoryFileMedia()
, _parent(0)
, _data(other._data)
, _thumbw(other._thumbw)
, _thumbh(other._thumbh)
, _caption(other._caption)
, _gif(0) {
	setLinks(new GifOpenLink(_data), new GifOpenLink(_data), new DocumentCancelLink(_data));

	setStatusSize(other._statusSize);
}

void HistoryGif::initDimensions(const HistoryItem *parent) {
	_parent = parent;
	if (_caption.hasSkipBlock()) {
		_caption.setSkipBlock(parent->skipBlockWidth(), parent->skipBlockHeight());
	}

	bool bubble = parent->hasBubble();
	int32 tw = 0, th = 0;
	if (gif() && _gif->state() == ClipError) {
		if (!_gif->autoplay()) {
			Ui::showLayer(new InformBox(lang(lng_gif_error)));
		}
		App::unregGifItem(_gif);
		delete _gif;
		_gif = BadClipReader;
	}

	if (gif() && _gif->ready()) {
		tw = convertScale(_gif->width());
		th = convertScale(_gif->height());
	} else {
		tw = convertScale(_data->dimensions.width()), th = convertScale(_data->dimensions.height());
		if (!tw || !th) {
			tw = convertScale(_data->thumb->width());
			th = convertScale(_data->thumb->height());
		}
	}
	if (tw > st::maxGifSize) {
		th = (st::maxGifSize * th) / tw;
		tw = st::maxGifSize;
	}
	if (th > st::maxGifSize) {
		tw = (st::maxGifSize * tw) / th;
		th = st::maxGifSize;
	}
	if (!tw || !th) {
		tw = th = 1;
	}
	_thumbw = tw;
	_thumbh = th;
	_maxw = qMax(tw, int32(st::minPhotoSize));
	_minh = qMax(th, int32(st::minPhotoSize));
	if (!gif() || !_gif->ready()) {
		_maxw = qMax(_maxw, parent->infoWidth() + 2 * int32(st::msgDateImgDelta + st::msgDateImgPadding.x()));
		_maxw = qMax(_maxw, gifMaxStatusWidth(_data) + 2 * int32(st::msgDateImgDelta + st::msgDateImgPadding.x()));
	}
	if (bubble) {
		_maxw += st::mediaPadding.left() + st::mediaPadding.right();
		_minh += st::mediaPadding.top() + st::mediaPadding.bottom();
		if (!_caption.isEmpty()) {
			_minh += st::mediaCaptionSkip + _caption.countHeight(_maxw - st::msgPadding.left() - st::msgPadding.right()) + st::msgPadding.bottom();
		}
	}
}

int32 HistoryGif::resize(int32 width, const HistoryItem *parent) {
	bool bubble = parent->hasBubble();

	int32 tw = 0, th = 0;
	if (gif() && _gif->ready()) {
		tw = convertScale(_gif->width());
		th = convertScale(_gif->height());
	} else {
		tw = convertScale(_data->dimensions.width()), th = convertScale(_data->dimensions.height());
		if (!tw || !th) {
			tw = convertScale(_data->thumb->width());
			th = convertScale(_data->thumb->height());
		}
	}
	if (tw > st::maxGifSize) {
		th = (st::maxGifSize * th) / tw;
		tw = st::maxGifSize;
	}
	if (th > st::maxGifSize) {
		tw = (st::maxGifSize * tw) / th;
		th = st::maxGifSize;
	}
	if (!tw || !th) {
		tw = th = 1;
	}

	if (bubble) {
		width -= st::mediaPadding.left() + st::mediaPadding.right();
	}
	if (width < tw) {
		th = qRound((width / float64(tw)) * th);
		tw = width;
	}
	_thumbw = tw;
	_thumbh = th;

	_width = qMax(tw, int32(st::minPhotoSize));
	_height = qMax(th, int32(st::minPhotoSize));
	if (gif() && _gif->ready()) {
		if (!_gif->started()) {
			_gif->start(_thumbw, _thumbh, _width, _height, true);
		}
	} else {
		_width = qMax(_width, parent->infoWidth() + 2 * int32(st::msgDateImgDelta + st::msgDateImgPadding.x()));
		_width = qMax(_width, gifMaxStatusWidth(_data) + 2 * int32(st::msgDateImgDelta + st::msgDateImgPadding.x()));
	}
	if (bubble) {
		_width += st::mediaPadding.left() + st::mediaPadding.right();
		_height += st::mediaPadding.top() + st::mediaPadding.bottom();
		if (!_caption.isEmpty()) {
			_height += st::mediaCaptionSkip + _caption.countHeight(_width - st::msgPadding.left() - st::msgPadding.right()) + st::msgPadding.bottom();
		}
	}

	return _height;
}

void HistoryGif::draw(Painter &p, const HistoryItem *parent, const QRect &r, bool selected, uint64 ms) const {
	if (_width < st::msgPadding.left() + st::msgPadding.right() + 1) return;

	_data->automaticLoad(parent);
	bool loaded = _data->loaded(), displayLoading = (parent->id < 0) || _data->displayLoading();
	if (loaded && !gif() && _gif != BadClipReader && cAutoPlayGif()) {
		const_cast<HistoryGif*>(this)->playInline(const_cast<HistoryItem*>(parent));
		if (gif()) _gif->setAutoplay();
	}

	int32 skipx = 0, skipy = 0, width = _width, height = _height;
	bool bubble = parent->hasBubble();
	bool out = parent->out(), isPost = parent->isPost(), outbg = out && !isPost;

	int32 captionw = width - st::msgPadding.left() - st::msgPadding.right();

	bool animating = (gif() && _gif->started());

	if (!animating || parent->id < 0) {
		if (displayLoading) {
			ensureAnimation(parent);
			if (!_animation->radial.animating()) {
				_animation->radial.start(dataProgress());
			}
		}
		updateStatusText(parent);
	}
	bool radial = isRadialAnimation(ms);

	if (bubble) {
		skipx = st::mediaPadding.left();
		skipy = st::mediaPadding.top();

		width -= st::mediaPadding.left() + st::mediaPadding.right();
		height -= skipy + st::mediaPadding.bottom();
		if (!_caption.isEmpty()) {
			height -= st::mediaCaptionSkip + _caption.countHeight(captionw) + st::msgPadding.bottom();
		}
	} else {
		App::roundShadow(p, 0, 0, width, _height, selected ? st::msgInShadowSelected : st::msgInShadow, selected ? InSelectedShadowCorners : InShadowCorners);
	}

	QRect rthumb(rtlrect(skipx, skipy, width, height, _width));

	if (animating) {
		p.drawPixmap(rthumb.topLeft(), _gif->current(_thumbw, _thumbh, width, height, (Ui::isLayerShown() || Ui::isMediaViewShown() || Ui::isInlineItemBeingChosen()) ? 0 : ms));
	} else {
		p.drawPixmap(rthumb.topLeft(), _data->thumb->pixBlurredSingle(_thumbw, _thumbh, width, height));
	}
	if (selected) {
		App::roundRect(p, rthumb, textstyleCurrent()->selectOverlay, SelectedOverlayCorners);
	}

	if (radial || (!_gif && ((!loaded && !_data->loading()) || !cAutoPlayGif())) || (_gif == BadClipReader)) {
        float64 radialOpacity = (radial && loaded && parent->id > 0) ? _animation->radial.opacity() : 1;
		QRect inner(rthumb.x() + (rthumb.width() - st::msgFileSize) / 2, rthumb.y() + (rthumb.height() - st::msgFileSize) / 2, st::msgFileSize, st::msgFileSize);
		p.setPen(Qt::NoPen);
		if (selected) {
			p.setBrush(st::msgDateImgBgSelected);
		} else if (isThumbAnimation(ms)) {
			float64 over = _animation->a_thumbOver.current();
			p.setOpacity((st::msgDateImgBg->c.alphaF() * (1 - over)) + (st::msgDateImgBgOver->c.alphaF() * over));
			p.setBrush(st::black);
		} else {
			bool over = textlnkDrawOver(_data->loading() ? _cancell : _savel);
			p.setBrush(over ? st::msgDateImgBgOver : st::msgDateImgBg);
		}
		p.setOpacity(radialOpacity * p.opacity());

		p.setRenderHint(QPainter::HighQualityAntialiasing);
		p.drawEllipse(inner);
		p.setRenderHint(QPainter::HighQualityAntialiasing, false);

		p.setOpacity(radialOpacity);
		style::sprite icon;
		if (_data->loaded() && !radial) {
			icon = (selected ? st::msgFileInPlaySelected : st::msgFileInPlay);
		} else if (radial || _data->loading()) {
			if (parent->id > 0 || _data->uploading()) {
				icon = (selected ? st::msgFileInCancelSelected : st::msgFileInCancel);
			}
		} else {
			icon = (selected ? st::msgFileInDownloadSelected : st::msgFileInDownload);
		}
		if (!icon.isEmpty()) {
			p.drawSpriteCenter(inner, icon);
		}
		if (radial) {
			p.setOpacity(1);
			QRect rinner(inner.marginsRemoved(QMargins(st::msgFileRadialLine, st::msgFileRadialLine, st::msgFileRadialLine, st::msgFileRadialLine)));
			_animation->radial.draw(p, rinner, st::msgFileRadialLine, selected ? st::msgInBgSelected : st::msgInBg);
		}

		if (!animating || parent->id < 0) {
			int32 statusX = skipx + st::msgDateImgDelta + st::msgDateImgPadding.x(), statusY = skipy + st::msgDateImgDelta + st::msgDateImgPadding.y();
			int32 statusW = st::normalFont->width(_statusText) + 2 * st::msgDateImgPadding.x();
			int32 statusH = st::normalFont->height + 2 * st::msgDateImgPadding.y();
			App::roundRect(p, rtlrect(statusX - st::msgDateImgPadding.x(), statusY - st::msgDateImgPadding.y(), statusW, statusH, _width), selected ? st::msgDateImgBgSelected : st::msgDateImgBg, selected ? DateSelectedCorners : DateCorners);
			p.setFont(st::normalFont);
			p.setPen(st::white);
			p.drawTextLeft(statusX, statusY, _width, _statusText, statusW - 2 * st::msgDateImgPadding.x());
		}
	}

	if (!_caption.isEmpty()) {
		p.setPen(st::black);
		_caption.draw(p, st::msgPadding.left(), skipy + height + st::mediaPadding.bottom() + st::mediaCaptionSkip, captionw);
	} else if (parent->getMedia() == this && (_data->uploading() || App::hoveredItem() == parent)) {
		int32 fullRight = skipx + width, fullBottom = skipy + height;
		parent->drawInfo(p, fullRight, fullBottom, 2 * skipx + width, selected, InfoDisplayOverImage);
	}
}

void HistoryGif::getState(TextLinkPtr &lnk, HistoryCursorState &state, int32 x, int32 y, const HistoryItem *parent) const {
	if (_width < st::msgPadding.left() + st::msgPadding.right() + 1) return;
	int32 skipx = 0, skipy = 0, width = _width, height = _height;
	bool bubble = parent->hasBubble();

	if (bubble) {
		skipx = st::mediaPadding.left();
		skipy = st::mediaPadding.top();
		if (!_caption.isEmpty()) {
			int32 captionw = width - st::msgPadding.left() - st::msgPadding.right();
			height -= _caption.countHeight(captionw) + st::msgPadding.bottom();
			if (x >= st::msgPadding.left() && y >= height && x < st::msgPadding.left() + captionw && y < _height) {
				bool inText = false;
				_caption.getState(lnk, inText, x - st::msgPadding.left(), y - height, captionw);
				state = inText ? HistoryInTextCursorState : HistoryDefaultCursorState;
				return;
			}
			height -= st::mediaCaptionSkip;
		}
		width -= st::mediaPadding.left() + st::mediaPadding.right();
		height -= skipy + st::mediaPadding.bottom();
	}
	if (x >= skipx && y >= skipy && x < skipx + width && y < skipy + height) {
		if (_data->uploading()) {
			lnk = _cancell;
		} else if (!gif() || !cAutoPlayGif()) {
			lnk = _data->loaded() ? _openl : (_data->loading() ? _cancell : _savel);
		}
		if (parent->getMedia() == this) {
			int32 fullRight = skipx + width, fullBottom = skipy + height;
			bool inDate = parent->pointInTime(fullRight, fullBottom, x, y, InfoDisplayOverImage);
			if (inDate) {
				state = HistoryInDateCursorState;
			}
		}
		return;
	}
}

const QString HistoryGif::inDialogsText() const {
	return qsl("GIF") + (_caption.isEmpty() ? QString() : (' ' + _caption.original(0, 0xFFFF, Text::ExpandLinksNone)));
}

const QString HistoryGif::inHistoryText() const {
	return qsl("[ GIF ") + (_caption.isEmpty() ? QString() : (_caption.original(0, 0xFFFF, Text::ExpandLinksAll) + ' ')) + qsl(" ]");
}

void HistoryGif::setStatusSize(int32 newSize) const {
	HistoryFileMedia::setStatusSize(newSize, _data->size, -2, 0);
}

void HistoryGif::updateStatusText(const HistoryItem *parent) const {
	bool showPause = false;
	int32 statusSize = 0, realDuration = 0;
	if (_data->status == FileDownloadFailed || _data->status == FileUploadFailed) {
		statusSize = FileStatusSizeFailed;
	} else if (_data->status == FileUploading) {
		statusSize = _data->uploadOffset;
	} else if (_data->loading()) {
		statusSize = _data->loadOffset();
	} else if (_data->loaded()) {
		statusSize = FileStatusSizeLoaded;
	} else {
		statusSize = FileStatusSizeReady;
	}
	if (statusSize != _statusSize) {
		setStatusSize(statusSize);
	}
}

void HistoryGif::regItem(HistoryItem *item) {
	App::regDocumentItem(_data, item);
}

void HistoryGif::unregItem(HistoryItem *item) {
	App::unregDocumentItem(_data, item);
}

void HistoryGif::updateFrom(const MTPMessageMedia &media, HistoryItem *parent) {
	if (media.type() == mtpc_messageMediaDocument) {
		App::feedDocument(media.c_messageMediaDocument().vdocument, _data);
	}
}

ImagePtr HistoryGif::replyPreview() {
	return _data->makeReplyPreview();
}

bool HistoryGif::playInline(HistoryItem *parent) {
	if (gif()) {
		stopInline(parent);
	} else {
		if (!cAutoPlayGif()) {
			App::stopGifItems();
		}
		_gif = new ClipReader(_data->location(), _data->data(), func(parent, &HistoryItem::clipCallback));
		App::regGifItem(_gif, parent);
	}
	return true;
}

void HistoryGif::stopInline(HistoryItem *parent) {
	if (gif()) {
		App::unregGifItem(_gif);
		delete _gif;
		_gif = 0;
	}

	parent->initDimensions();
	Notify::historyItemResized(parent);
	Notify::historyItemLayoutChanged(parent);
}

HistoryGif::~HistoryGif() {
	if (gif()) {
		App::unregGifItem(_gif);
		deleteAndMark(_gif);
	}
}

float64 HistoryGif::dataProgress() const {
	return (_data->uploading() || !_parent || _parent->id > 0) ? _data->progress() : 0;
}

bool HistoryGif::dataFinished() const {
	return (!_parent || _parent->id > 0) ? (!_data->loading() && !_data->uploading()) : false;
}

bool HistoryGif::dataLoaded() const {
	return (!_parent || _parent->id > 0) ? _data->loaded() : false;
}

HistorySticker::HistorySticker(DocumentData *document) : HistoryMedia()
, _pixw(1)
, _pixh(1)
, _data(document)
, _emoji(_data->sticker()->alt) {
	_data->thumb->load();
	if (EmojiPtr e = emojiFromText(_emoji)) {
		_emoji = emojiString(e);
	}
}

void HistorySticker::initDimensions(const HistoryItem *parent) {
	_pixw = _data->dimensions.width();
	_pixh = _data->dimensions.height();
	if (_pixw > st::maxStickerSize) {
		_pixh = (st::maxStickerSize * _pixh) / _pixw;
		_pixw = st::maxStickerSize;
	}
	if (_pixh > st::maxStickerSize) {
		_pixw = (st::maxStickerSize * _pixw) / _pixh;
		_pixh = st::maxStickerSize;
	}
	if (_pixw < 1) _pixw = 1;
	if (_pixh < 1) _pixh = 1;
	_maxw = qMax(_pixw, int16(st::minPhotoSize));
	_minh = qMax(_pixh, int16(st::minPhotoSize));
	if (const HistoryReply *reply = toHistoryReply(parent)) {
		_maxw += st::msgReplyPadding.left() + reply->replyToWidth();
	}
	_height = _minh;
}

int32 HistorySticker::resize(int32 width, const HistoryItem *parent) { // return new height
	_width = qMin(width, _maxw);
	if (const HistoryReply *reply = toHistoryReply(parent)) {
		int32 usew = _maxw - st::msgReplyPadding.left() - reply->replyToWidth();
		int32 rw = _width - usew - st::msgReplyPadding.left() - st::msgReplyPadding.left() - st::msgReplyPadding.right();
		reply->resizeVia(rw);
	}
	return _height;
}

void HistorySticker::draw(Painter &p, const HistoryItem *parent, const QRect &r, bool selected, uint64 ms) const {
	if (_width < st::msgPadding.left() + st::msgPadding.right() + 1) return;

	_data->checkSticker();
	bool loaded = _data->loaded();

	bool out = parent->out(), isPost = parent->isPost(), outbg = out && !isPost, hovered, pressed;

	int32 usew = _maxw, usex = 0;
	const HistoryReply *reply = toHistoryReply(parent);
	if (reply) {
		usew -= st::msgReplyPadding.left() + reply->replyToWidth();
		if (isPost) {
		} else if (out) {
			usex = _width - usew;
		}
	}
	if (rtl()) usex = _width - usex - usew;

	if (selected) {
		if (_data->sticker()->img->isNull()) {
			p.drawPixmap(QPoint(usex + (usew - _pixw) / 2, (_minh - _pixh) / 2), _data->thumb->pixBlurredColored(st::msgStickerOverlay, _pixw, _pixh));
		} else {
			p.drawPixmap(QPoint(usex + (usew - _pixw) / 2, (_minh - _pixh) / 2), _data->sticker()->img->pixColored(st::msgStickerOverlay, _pixw, _pixh));
		}
	} else {
		if (_data->sticker()->img->isNull()) {
			p.drawPixmap(QPoint(usex + (usew - _pixw) / 2, (_minh - _pixh) / 2), _data->thumb->pixBlurred(_pixw, _pixh));
		} else {
			p.drawPixmap(QPoint(usex + (usew - _pixw) / 2, (_minh - _pixh) / 2), _data->sticker()->img->pix(_pixw, _pixh));
		}
	}

	if (parent->getMedia() == this) {
		parent->drawInfo(p, usex + usew, _height, usex * 2 + usew, selected, InfoDisplayOverImage);

		if (reply) {
			int32 rw = _width - usew - st::msgReplyPadding.left(), rh = st::msgReplyPadding.top() + st::msgReplyBarSize.height() + st::msgReplyPadding.bottom();
			int32 rx = isPost ? (usew + st::msgReplyPadding.left()) : (out ? 0 : (usew + st::msgReplyPadding.left())), ry = _height - rh;
			if (rtl()) rx = _width - rx - rw;

			App::roundRect(p, rx, ry, rw, rh, selected ? App::msgServiceSelectBg() : App::msgServiceBg(), selected ? ServiceSelectedCorners : ServiceCorners);

			reply->drawReplyTo(p, rx + st::msgReplyPadding.left(), ry, rw - st::msgReplyPadding.left() - st::msgReplyPadding.right(), selected, true);
		}
	}
}

void HistorySticker::getState(TextLinkPtr &lnk, HistoryCursorState &state, int32 x, int32 y, const HistoryItem *parent) const {
	if (_width < st::msgPadding.left() + st::msgPadding.right() + 1) return;

	bool out = parent->out(), isPost = parent->isPost(), outbg = out && !isPost;

	int32 usew = _maxw, usex = 0;
	const HistoryReply *reply = toHistoryReply(parent);
	if (reply) {
		usew -= reply->replyToWidth();
		if (isPost) {
		} else if (out) {
			usex = _width - usew;
		}
	}
	if (rtl()) usex = _width - usex - usew;
	if (reply) {
		int32 rw = _width - usew, rh = st::msgReplyPadding.top() + st::msgReplyBarSize.height() + st::msgReplyPadding.bottom();
		int32 rx = isPost ? (usew + st::msgReplyPadding.left()) : (out ? 0 : (usew + st::msgReplyPadding.left())), ry = _height - rh;
		if (rtl()) rx = _width - rx - rw;
		if (x >= rx && y >= ry && x < rx + rw && y < ry + rh) {
			lnk = reply->replyToLink();
			return;
		}
	}
	if (parent->getMedia() == this) {
		bool inDate = parent->pointInTime(usex + usew, _height, x, y, InfoDisplayOverImage);
		if (inDate) {
			state = HistoryInDateCursorState;
		}
	}
}

const QString HistorySticker::inDialogsText() const {
	return _emoji.isEmpty() ? lang(lng_in_dlg_sticker) : lng_in_dlg_sticker_emoji(lt_emoji, _emoji);
}

const QString HistorySticker::inHistoryText() const {
	return qsl("[ ") + inDialogsText() + qsl(" ]");
}

void HistorySticker::regItem(HistoryItem *item) {
	App::regDocumentItem(_data, item);
}

void HistorySticker::unregItem(HistoryItem *item) {
	App::unregDocumentItem(_data, item);
}

void HistorySticker::updateFrom(const MTPMessageMedia &media, HistoryItem *parent) {
	if (media.type() == mtpc_messageMediaDocument) {
		App::feedDocument(media.c_messageMediaDocument().vdocument, _data);
		if (!_data->data().isEmpty()) {
			Local::writeStickerImage(_data->mediaKey(), _data->data());
		}
	}
}

void SendMessageLink::onClick(Qt::MouseButton button) const {
	if (button == Qt::LeftButton) {
		Ui::showPeerHistory(peer()->id, ShowAtUnreadMsgId);
	}
}

void AddContactLink::onClick(Qt::MouseButton button) const {
	if (button == Qt::LeftButton) {
		if (HistoryItem *item = App::histItemById(peerToChannel(peer()), msgid())) {
			if (HistoryMedia *media = item->getMedia()) {
				if (media->type() == MediaTypeContact) {
					QString fname = static_cast<HistoryContact*>(media)->fname();
					QString lname = static_cast<HistoryContact*>(media)->lname();
					QString phone = static_cast<HistoryContact*>(media)->phone();
					Ui::showLayer(new AddContactBox(fname, lname, phone));
				}
			}
		}
	}
}

HistoryContact::HistoryContact(int32 userId, const QString &first, const QString &last, const QString &phone) : HistoryMedia()
, _userId(userId)
, _contact(0)
, _phonew(0)
, _fname(first)
, _lname(last)
, _phone(App::formatPhone(phone))
, _linkw(0) {
	_name.setText(st::semiboldFont, lng_full_name(lt_first_name, first, lt_last_name, last).trimmed(), _textNameOptions);

	_phonew = st::normalFont->width(_phone);
}

void HistoryContact::initDimensions(const HistoryItem *parent) {
	_maxw = st::msgFileMinWidth;

	_contact = _userId ? App::userLoaded(_userId) : 0;
	if (_contact) {
		_contact->photo->load();
	}
	if (_contact && _contact->contact > 0) {
		_linkl.reset(new SendMessageLink(_contact));
		_link = lang(lng_profile_send_message).toUpper();
	} else if (_userId) {
		_linkl.reset(new AddContactLink(parent->history()->peer->id, parent->id));
		_link = lang(lng_profile_add_contact).toUpper();
	}
	_linkw = _link.isEmpty() ? 0 : st::semiboldFont->width(_link);

	int32 tleft = 0, tright = 0;
	if (_userId) {
		tleft = st::msgFileThumbPadding.left() + st::msgFileThumbSize + st::msgFileThumbPadding.right();
		tright = st::msgFileThumbPadding.left();
		_maxw = qMax(_maxw, tleft + _phonew + tright);
	} else {
		tleft = st::msgFilePadding.left() + st::msgFileSize + st::msgFilePadding.right();
		tright = st::msgFileThumbPadding.left();
		_maxw = qMax(_maxw, tleft + _phonew + parent->skipBlockWidth() + st::msgPadding.right());
	}

	_maxw = qMax(tleft + _name.maxWidth() + tright, _maxw);
	_maxw = qMin(_maxw, int(st::msgMaxWidth));

	if (_userId) {
		_minh = st::msgFileThumbPadding.top() + st::msgFileThumbSize + st::msgFileThumbPadding.bottom();
	} else {
		_minh = st::msgFilePadding.top() + st::msgFileSize + st::msgFilePadding.bottom();
	}
	_height = _minh;
}

void HistoryContact::draw(Painter &p, const HistoryItem *parent, const QRect &r, bool selected, uint64 ms) const {
	if (_width < st::msgPadding.left() + st::msgPadding.right() + 1) return;
	int32 skipx = 0, skipy = 0, width = _width, height = _height;

	bool out = parent->out(), isPost = parent->isPost(), outbg = out && !isPost;

	if (width >= _maxw) {
		width = _maxw;
	}

	int32 nameleft = 0, nametop = 0, nameright = 0, statustop = 0, linktop = 0;
	if (_userId) {
		nameleft = st::msgFileThumbPadding.left() + st::msgFileThumbSize + st::msgFileThumbPadding.right();
		nametop = st::msgFileThumbNameTop;
		nameright = st::msgFileThumbPadding.left();
		statustop = st::msgFileThumbStatusTop;
		linktop = st::msgFileThumbLinkTop;

		QRect rthumb(rtlrect(st::msgFileThumbPadding.left(), st::msgFileThumbPadding.top(), st::msgFileThumbSize, st::msgFileThumbSize, width));
		if (_contact && _contact->photo->loaded()) {
			QPixmap thumb = _contact->photo->pixRounded(st::msgFileThumbSize, st::msgFileThumbSize);
			p.drawPixmap(rthumb.topLeft(), thumb);
		} else {
			p.drawPixmap(rthumb.topLeft(), userDefPhoto(_contact ? _contact->colorIndex : (qAbs(_userId) % UserColorsCount))->pixRounded(st::msgFileThumbSize, st::msgFileThumbSize));
		}
		if (selected) {
			App::roundRect(p, rthumb, textstyleCurrent()->selectOverlay, SelectedOverlayCorners);
		}

		bool over = textlnkDrawOver(_linkl);
		p.setFont(over ? st::semiboldFont->underline() : st::semiboldFont);
		p.setPen(outbg ? (selected ? st::msgFileThumbLinkOutFgSelected : st::msgFileThumbLinkOutFg) : (selected ? st::msgFileThumbLinkInFgSelected : st::msgFileThumbLinkInFg));
		p.drawTextLeft(nameleft, linktop, width, _link, _linkw);
	} else {
		nameleft = st::msgFilePadding.left() + st::msgFileSize + st::msgFilePadding.right();
		nametop = st::msgFileNameTop;
		nameright = st::msgFilePadding.left();
		statustop = st::msgFileStatusTop;

		QRect inner(rtlrect(st::msgFilePadding.left(), st::msgFilePadding.top(), st::msgFileSize, st::msgFileSize, width));
		p.drawPixmap(inner.topLeft(), userDefPhoto(qAbs(parent->id) % UserColorsCount)->pixRounded(st::msgFileSize, st::msgFileSize));
	}
	int32 namewidth = width - nameleft - nameright;

	p.setFont(st::semiboldFont);
	p.setPen(st::black);
	_name.drawLeftElided(p, nameleft, nametop, namewidth, width);

	style::color status(outbg ? (selected ? st::mediaOutFgSelected : st::mediaOutFg) : (selected ? st::mediaInFgSelected : st::mediaInFg));
	p.setFont(st::normalFont);
	p.setPen(status);
	p.drawTextLeft(nameleft, statustop, width, _phone);
}

void HistoryContact::getState(TextLinkPtr &lnk, HistoryCursorState &state, int32 x, int32 y, const HistoryItem *parent) const {
	bool out = parent->out(), isPost = parent->isPost(), outbg = out && !isPost;

	int32 nameleft = 0, nametop = 0, nameright = 0, statustop = 0, linktop = 0;
	if (_userId) {
		nameleft = st::msgFileThumbPadding.left() + st::msgFileThumbSize + st::msgFileThumbPadding.right();
		linktop = st::msgFileThumbLinkTop;
		if (rtlrect(nameleft, linktop, _linkw, st::semiboldFont->height, _width).contains(x, y)) {
			lnk = _linkl;
			return;
		}
	}
	if (x >= 0 && y >= 0 && x < _width && y < _height && _contact) {
		lnk = _contact->lnk;
		return;
	}
}

const QString HistoryContact::inDialogsText() const {
	return lang(lng_in_dlg_contact);
}

const QString HistoryContact::inHistoryText() const {
	return qsl("[ ") + lang(lng_in_dlg_contact) + qsl(" : ") + _name.original() + qsl(", ") + _phone + qsl(" ]");
}

void HistoryContact::regItem(HistoryItem *item) {
	if (_userId) {
		App::regSharedContactItem(_userId, item);
	}
}

void HistoryContact::unregItem(HistoryItem *item) {
	if (_userId) {
		App::unregSharedContactItem(_userId, item);
	}
}

void HistoryContact::updateFrom(const MTPMessageMedia &media, HistoryItem *parent) {
	if (media.type() == mtpc_messageMediaContact) {
		if (_userId != media.c_messageMediaContact().vuser_id.v) {
			unregItem(parent);
			_userId = media.c_messageMediaContact().vuser_id.v;
			regItem(parent);
		}
	}
}

namespace {
	QString siteNameFromUrl(const QString &url) {
		QUrl u(url);
		QString pretty = u.isValid() ? u.toDisplayString() : url;
		QRegularExpressionMatch m = QRegularExpression(qsl("^[a-zA-Z0-9]+://")).match(pretty);
		if (m.hasMatch()) pretty = pretty.mid(m.capturedLength());
		int32 slash = pretty.indexOf('/');
		if (slash > 0) pretty = pretty.mid(0, slash);
		QStringList components = pretty.split('.', QString::SkipEmptyParts);
		if (components.size() >= 2) {
			components = components.mid(components.size() - 2);
			return components.at(0).at(0).toUpper() + components.at(0).mid(1) + '.' + components.at(1);
		}
		return QString();
	}

	int32 articleThumbWidth(PhotoData *thumb, int32 height) {
		int32 w = thumb->medium->width(), h = thumb->medium->height();
		return qMax(qMin(height * w / h, height), 1);
	}

	int32 articleThumbHeight(PhotoData *thumb, int32 width) {
		return qMax(thumb->medium->height() * width / thumb->medium->width(), 1);
	}

	int32 _lineHeight = 0;
}

HistoryWebPage::HistoryWebPage(WebPageData *data) : HistoryMedia()
, _data(data)
, _openl(0)
, _attach(0)
, _asArticle(false)
, _title(st::msgMinWidth - st::webPageLeft)
, _description(st::msgMinWidth - st::webPageLeft)
, _siteNameWidth(0)
, _durationWidth(0)
, _pixw(0)
, _pixh(0) {
}

HistoryWebPage::HistoryWebPage(const HistoryWebPage &other) : HistoryMedia()
, _data(other._data)
, _openl(0)
, _attach(other._attach ? other._attach->clone() : 0)
, _asArticle(other._asArticle)
, _title(other._title)
, _description(other._description)
, _siteNameWidth(other._siteNameWidth)
, _durationWidth(other._durationWidth)
, _pixw(other._pixw)
, _pixh(other._pixh) {
}

void HistoryWebPage::initDimensions(const HistoryItem *parent) {
	if (_data->pendingTill) {
		_maxw = _minh = _height = 0;
		return;
	}
	if (!_lineHeight) _lineHeight = qMax(st::webPageTitleFont->height, st::webPageDescriptionFont->height);

	if (!_openl && !_data->url.isEmpty()) _openl = TextLinkPtr(new TextLink(_data->url));

	// init layout
	QString title(_data->title.isEmpty() ? _data->author : _data->title);
	if (!_data->description.isEmpty() && title.isEmpty() && _data->siteName.isEmpty() && !_data->url.isEmpty()) {
		_data->siteName = siteNameFromUrl(_data->url);
	}
	if (!_data->doc && _data->photo && _data->type != WebPagePhoto && _data->type != WebPageVideo) {
		if (_data->type == WebPageProfile) {
			_asArticle = true;
		} else if (_data->siteName == qstr("Twitter") || _data->siteName == qstr("Facebook")) {
			_asArticle = false;
		} else {
			_asArticle = true;
		}
		if (_asArticle && _data->description.isEmpty() && title.isEmpty() && _data->siteName.isEmpty()) {
			_asArticle = false;
		}
	} else {
		_asArticle = false;
	}

	// init attach
	if (!_asArticle && !_attach) {
		if (_data->doc) {
			if (_data->doc->sticker()) {
				_attach = new HistorySticker(_data->doc);
			} else if (_data->doc->isAnimation()) {
				_attach = new HistoryGif(_data->doc, QString(), parent);
			} else {
				_attach = new HistoryDocument(_data->doc, QString(), parent);
			}
		} else if (_data->photo) {
			_attach = new HistoryPhoto(_data->photo, QString(), parent);
		}
	}

	// init strings
	if (_description.isEmpty() && !_data->description.isEmpty()) {
		QString text = textClean(_data->description);
		if (text.isEmpty()) {
			_data->description = QString();
		} else {
			if (!_asArticle && !_attach) {
				text += parent->skipBlock();
			}
			const TextParseOptions *opts = &_webpageDescriptionOptions;
			if (_data->siteName == qstr("Twitter")) {
				opts = &_twitterDescriptionOptions;
			} else if (_data->siteName == qstr("Instagram")) {
				opts = &_instagramDescriptionOptions;
			}
			_description.setText(st::webPageDescriptionFont, text, *opts);
		}
	}
	if (_title.isEmpty() && !title.isEmpty()) {
		title = textOneLine(textClean(title));
		if (title.isEmpty()) {
			if (_data->title.isEmpty()) {
				_data->author = QString();
			} else {
				_data->title = QString();
			}
		} else {
			if (!_asArticle && !_attach && _description.isEmpty()) {
				title += parent->skipBlock();
			}
			_title.setText(st::webPageTitleFont, title, _webpageTitleOptions);
		}
	}
	if (!_siteNameWidth && !_data->siteName.isEmpty()) {
		_siteNameWidth = st::webPageTitleFont->width(_data->siteName);
	}

	// init dimensions
	int32 l = st::msgPadding.left() + st::webPageLeft, r = st::msgPadding.right();
	int32 skipBlockWidth = parent->skipBlockWidth();
	_maxw = skipBlockWidth;
	_minh = 0;

	int32 siteNameHeight = _data->siteName.isEmpty() ? 0 : _lineHeight;
	int32 titleMinHeight = _title.isEmpty() ? 0 : _lineHeight;
	int32 descMaxLines = (3 + (siteNameHeight ? 0 : 1) + (titleMinHeight ? 0 : 1));
	int32 descriptionMinHeight = _description.isEmpty() ? 0 : qMin(_description.minHeight(), descMaxLines * _lineHeight);
	int32 articleMinHeight = siteNameHeight + titleMinHeight + descriptionMinHeight;
	int32 articlePhotoMaxWidth = 0;
	if (_asArticle) {
		articlePhotoMaxWidth = st::webPagePhotoDelta + qMax(articleThumbWidth(_data->photo, articleMinHeight), _lineHeight);
	}

	if (_siteNameWidth) {
		if (_title.isEmpty() && _description.isEmpty()) {
			_maxw = qMax(_maxw, int32(_siteNameWidth + parent->skipBlockWidth()));
		} else {
			_maxw = qMax(_maxw, int32(_siteNameWidth + articlePhotoMaxWidth));
		}
		_minh += _lineHeight;
	}
	if (!_title.isEmpty()) {
		_maxw = qMax(_maxw, int32(_title.maxWidth() + articlePhotoMaxWidth));
		_minh += titleMinHeight;
	}
	if (!_description.isEmpty()) {
		_maxw = qMax(_maxw, int32(_description.maxWidth() + articlePhotoMaxWidth));
		_minh += descriptionMinHeight;
	}
	if (_attach) {
		if (_minh) _minh += st::webPagePhotoSkip;
		_attach->initDimensions(parent);
		QMargins bubble(_attach->bubbleMargins());
		_maxw = qMax(_maxw, int32(_attach->maxWidth() - bubble.left() - bubble.top() + (_attach->customInfoLayout() ? skipBlockWidth : 0)));
		_minh += _attach->minHeight() - bubble.top() - bubble.bottom();
	}
	if (_data->type == WebPageVideo && _data->duration) {
		_duration = formatDurationText(_data->duration);
		_durationWidth = st::msgDateFont->width(_duration);
	}
	_maxw += st::msgPadding.left() + st::webPageLeft + st::msgPadding.right();
	_minh += st::msgPadding.bottom();
	if (_asArticle) {
		_minh = resize(_maxw, parent); // hack
//		_minh += st::msgDateFont->height;
	}
}

int32 HistoryWebPage::resize(int32 width, const HistoryItem *parent) {
	if (_data->pendingTill) {
		_width = width;
		_height = _minh;
		return _height;
	}

	_width = qMin(width, _maxw);
	width -= st::msgPadding.left() + st::webPageLeft + st::msgPadding.right();

	int32 linesMax = 5;
	int32 siteNameLines = _siteNameWidth ? 1 : 0, siteNameHeight = _siteNameWidth ? _lineHeight : 0;
	if (_asArticle) {
		_pixh = linesMax * _lineHeight;
		do {
			_pixw = articleThumbWidth(_data->photo, _pixh);
			int32 wleft = width - st::webPagePhotoDelta - qMax(_pixw, int16(_lineHeight));

			_height = siteNameHeight;

			if (_title.isEmpty()) {
				_titleLines = 0;
			} else {
				if (_title.countHeight(wleft) < 2 * st::webPageTitleFont->height) {
					_titleLines = 1;
				} else {
					_titleLines = 2;
				}
				_height += _titleLines * _lineHeight;
			}

			int32 descriptionHeight = _description.countHeight(wleft);
			if (descriptionHeight < (linesMax - siteNameLines - _titleLines) * st::webPageDescriptionFont->height) {
				_descriptionLines = (descriptionHeight / st::webPageDescriptionFont->height);
			} else {
				_descriptionLines = (linesMax - siteNameLines - _titleLines);
			}
			_height += _descriptionLines * _lineHeight;

			if (_height >= _pixh) {
				break;
			}

			_pixh -= _lineHeight;
		} while (_pixh > _lineHeight);
		_height += st::msgDateFont->height;
	} else {
		_height = siteNameHeight;

		if (_title.isEmpty()) {
			_titleLines = 0;
		} else {
			if (_title.countHeight(width) < 2 * st::webPageTitleFont->height) {
				_titleLines = 1;
			} else {
				_titleLines = 2;
			}
			_height += _titleLines * _lineHeight;
		}

		if (_description.isEmpty()) {
			_descriptionLines = 0;
		} else {
			int32 descriptionHeight = _description.countHeight(width);
			if (descriptionHeight < (linesMax - siteNameLines - _titleLines) * st::webPageDescriptionFont->height) {
				_descriptionLines = (descriptionHeight / st::webPageDescriptionFont->height);
			} else {
				_descriptionLines = (linesMax - siteNameLines - _titleLines);
			}
			_height += _descriptionLines * _lineHeight;
		}

		if (_attach) {
			if (_height) _height += st::webPagePhotoSkip;

			QMargins bubble(_attach->bubbleMargins());

			_attach->resize(width + bubble.left() + bubble.right(), parent);
			_height += _attach->height() - bubble.top() - bubble.bottom();
			if (_attach->customInfoLayout() && _attach->currentWidth() + parent->skipBlockWidth() > width + bubble.left() + bubble.right()) {
				_height += st::msgDateFont->height;
			}
		}
	}
	_height += st::msgPadding.bottom();

	return _height;
}

void HistoryWebPage::draw(Painter &p, const HistoryItem *parent, const QRect &r, bool selected, uint64 ms) const {
	if (_width < st::msgPadding.left() + st::msgPadding.right() + 1) return;
	int32 skipx = 0, skipy = 0, width = _width, height = _height;

	bool out = parent->out(), isPost = parent->isPost(), outbg = out && !isPost;

	style::color barfg = (selected ? (outbg ? st::msgOutReplyBarSelColor : st::msgInReplyBarSelColor) : (outbg ? st::msgOutReplyBarColor : st::msgInReplyBarColor));
	style::color semibold = (selected ? (outbg ? st::msgOutServiceFgSelected : st::msgInServiceFgSelected) : (outbg ? st::msgOutServiceFg : st::msgInServiceFg));
	style::color regular = (selected ? (outbg ? st::msgOutDateFgSelected : st::msgInDateFgSelected) : (outbg ? st::msgOutDateFg : st::msgInDateFg));

	int32 lshift = st::msgPadding.left() + st::webPageLeft, rshift = st::msgPadding.right(), bshift = st::msgPadding.bottom();
	width -= lshift + rshift;
	QMargins bubble(_attach ? _attach->bubbleMargins() : QMargins());
	if (_asArticle || (_attach && _attach->customInfoLayout() && _attach->currentWidth() + parent->skipBlockWidth() > width + bubble.left() + bubble.right())) {
		bshift += st::msgDateFont->height;
	}

	QRect bar(rtlrect(st::msgPadding.left(), 0, st::webPageBar, _height - bshift, _width));
	p.fillRect(bar, barfg);

	if (_asArticle) {
		_data->photo->medium->load(false, false);
		bool full = _data->photo->medium->loaded();
		QPixmap pix;
		int32 pw = qMax(_pixw, int16(_lineHeight)), ph = _pixh;
		int32 pixw = _pixw, pixh = articleThumbHeight(_data->photo, _pixw);
		int32 maxw = convertScale(_data->photo->medium->width()), maxh = convertScale(_data->photo->medium->height());
		if (pixw * ph != pixh * pw) {
			float64 coef = (pixw * ph > pixh * pw) ? qMin(ph / float64(pixh), maxh / float64(pixh)) : qMin(pw / float64(pixw), maxw / float64(pixw));
			pixh = qRound(pixh * coef);
			pixw = qRound(pixw * coef);
		}
		if (full) {
			pix = _data->photo->medium->pixSingle(pixw, pixh, pw, ph);
		} else {
			pix = _data->photo->thumb->pixBlurredSingle(pixw, pixh, pw, ph);
		}
		p.drawPixmapLeft(lshift + width - pw, 0, _width, pix);
		if (selected) {
			App::roundRect(p, rtlrect(lshift + width - pw, 0, pw, _pixh, _width), textstyleCurrent()->selectOverlay, SelectedOverlayCorners);
		}
		width -= pw + st::webPagePhotoDelta;
	}
	int32 tshift = 0;
	if (_siteNameWidth) {
		p.setFont(st::webPageTitleFont);
		p.setPen(semibold);
		p.drawTextLeft(lshift, tshift, _width, (width >= _siteNameWidth) ? _data->siteName : st::webPageTitleFont->elided(_data->siteName, width));
		tshift += _lineHeight;
	}
	if (_titleLines) {
		p.setPen(st::black);
		int32 endskip = 0;
		if (_title.hasSkipBlock()) {
			endskip = parent->skipBlockWidth();
		}
		_title.drawLeftElided(p, lshift, tshift, width, _width, _titleLines, style::al_left, 0, -1, endskip);
		tshift += _titleLines * _lineHeight;
	}
	if (_descriptionLines) {
		p.setPen(st::black);
		int32 endskip = 0;
		if (_description.hasSkipBlock()) {
			endskip = parent->skipBlockWidth();
		}
		_description.drawLeftElided(p, lshift, tshift, width, _width, _descriptionLines, style::al_left, 0, -1, endskip);
		tshift += _descriptionLines * _lineHeight;
	}
	if (_attach) {
		if (tshift) tshift += st::webPagePhotoSkip;

		int32 attachLeft = lshift - bubble.left(), attachTop = tshift - bubble.top();
		if (rtl()) attachLeft = _width - attachLeft - _attach->currentWidth();

		p.save();
		p.translate(attachLeft, attachTop);

		_attach->draw(p, parent, r.translated(-attachLeft, -attachTop), selected, ms);
		int32 pixwidth = _attach->currentWidth(), pixheight = _attach->height();

		if (_data->type == WebPageVideo) {
			if (_data->siteName == qstr("YouTube")) {
				p.drawPixmap(QPoint((pixwidth - st::youtubeIcon.pxWidth()) / 2, (pixheight - st::youtubeIcon.pxHeight()) / 2), App::sprite(), st::youtubeIcon);
			} else {
				p.drawPixmap(QPoint((pixwidth - st::videoIcon.pxWidth()) / 2, (pixheight - st::videoIcon.pxHeight()) / 2), App::sprite(), st::videoIcon);
			}
			if (_durationWidth) {
				int32 dateX = pixwidth - _durationWidth - st::msgDateImgDelta - 2 * st::msgDateImgPadding.x();
				int32 dateY = pixheight - st::msgDateFont->height - 2 * st::msgDateImgPadding.y() - st::msgDateImgDelta;
				int32 dateW = pixwidth - dateX - st::msgDateImgDelta;
				int32 dateH = pixheight - dateY - st::msgDateImgDelta;

				App::roundRect(p, dateX, dateY, dateW, dateH, selected ? st::msgDateImgBgSelected : st::msgDateImgBg, selected ? DateSelectedCorners : DateCorners);

				p.setFont(st::msgDateFont);
				p.setPen(st::msgDateImgColor);
				p.drawTextLeft(dateX + st::msgDateImgPadding.x(), dateY + st::msgDateImgPadding.y(), pixwidth, _duration);
			}
		}

		p.restore();
	}
}

void HistoryWebPage::getState(TextLinkPtr &lnk, HistoryCursorState &state, int32 x, int32 y, const HistoryItem *parent) const {
	if (_width < st::msgPadding.left() + st::msgPadding.right() + 1) return;
	int32 skipx = 0, skipy = 0, width = _width, height = _height;

	int32 lshift = st::msgPadding.left() + st::webPageLeft, rshift = st::msgPadding.right(), bshift = st::msgPadding.bottom();
	width -= lshift + rshift;
	QMargins bubble(_attach ? _attach->bubbleMargins() : QMargins());
	if (_asArticle || (_attach && _attach->customInfoLayout() && _attach->currentWidth() + parent->skipBlockWidth() > width + bubble.left() + bubble.right())) {
		bshift += st::msgDateFont->height;
	}

	if (_asArticle) {
		int32 pw = qMax(_pixw, int16(_lineHeight));
		if (rtlrect(lshift + width - pw, 0, pw, _pixh, _width).contains(x, y)) {
			lnk = _openl;
			return;
		}
		width -= pw + st::webPagePhotoDelta;
	}
	int32 tshift = 0;
	if (_siteNameWidth) {
		tshift += _lineHeight;
	}
	if (_titleLines) {
		tshift += _titleLines * _lineHeight;
	}
	if (_descriptionLines) {
		if (y >= tshift && y < tshift + _descriptionLines * _lineHeight) {
			bool inText = false;
			_description.getStateLeft(lnk, inText, x - lshift, y - tshift, width, _width);
			state = inText ? HistoryInTextCursorState : HistoryDefaultCursorState;
			return;
		}
		tshift += _descriptionLines * _lineHeight;
	}
	if (_attach) {
		if (tshift) tshift += st::webPagePhotoSkip;

		if (x >= lshift && x < lshift + width && y >= tshift && y < _height - st::msgPadding.bottom()) {
			int32 attachLeft = lshift - bubble.left(), attachTop = tshift - bubble.top();
			if (rtl()) attachLeft = _width - attachLeft - _attach->currentWidth();
			_attach->getState(lnk, state, x - attachLeft, y - attachTop, parent);
			if (lnk && !_data->doc && _data->photo) {
				if (_data->type == WebPageProfile || _data->type == WebPageVideo) {
					lnk = _openl;
				} else if (_data->type == WebPagePhoto || _data->siteName == qstr("Twitter") || _data->siteName == qstr("Facebook")) {
					// leave photo link
				} else {
					lnk = _openl;
				}
			}
		}
	}
}

void HistoryWebPage::linkOver(HistoryItem *parent, const TextLinkPtr &lnk) {
	if (_attach) {
		_attach->linkOver(parent, lnk);
	}
}

void HistoryWebPage::linkOut(HistoryItem *parent, const TextLinkPtr &lnk) {
	if (_attach) {
		_attach->linkOut(parent, lnk);
	}
}

void HistoryWebPage::regItem(HistoryItem *item) {
	App::regWebPageItem(_data, item);
	if (_attach) _attach->regItem(item);
}

void HistoryWebPage::unregItem(HistoryItem *item) {
	App::unregWebPageItem(_data, item);
	if (_attach) _attach->unregItem(item);
}

const QString HistoryWebPage::inDialogsText() const {
	return QString();
}

const QString HistoryWebPage::inHistoryText() const {
	return QString();
}

ImagePtr HistoryWebPage::replyPreview() {
	return _attach ? _attach->replyPreview() : (_data->photo ? _data->photo->makeReplyPreview() : ImagePtr());
}

HistoryWebPage::~HistoryWebPage() {
	deleteAndMark(_attach);
}

namespace {
	ImageLinkManager manager;
}

void ImageLinkManager::init() {
	if (manager) delete manager;
	manager = new QNetworkAccessManager();
	App::setProxySettings(*manager);

	connect(manager, SIGNAL(authenticationRequired(QNetworkReply*, QAuthenticator*)), this, SLOT(onFailed(QNetworkReply*)));
	connect(manager, SIGNAL(sslErrors(QNetworkReply*, const QList<QSslError>&)), this, SLOT(onFailed(QNetworkReply*)));
	connect(manager, SIGNAL(finished(QNetworkReply*)), this, SLOT(onFinished(QNetworkReply*)));

	if (black) delete black;
	QImage b(cIntRetinaFactor(), cIntRetinaFactor(), QImage::Format_ARGB32_Premultiplied);
	{
		QPainter p(&b);
		p.fillRect(QRect(0, 0, cIntRetinaFactor(), cIntRetinaFactor()), st::white->b);
	}
	QPixmap p = QPixmap::fromImage(b, Qt::ColorOnly);
	p.setDevicePixelRatio(cRetinaFactor());
	black = new ImagePtr(p, "PNG");
}

void ImageLinkManager::reinit() {
	if (manager) App::setProxySettings(*manager);
}

void ImageLinkManager::deinit() {
	if (manager) {
		delete manager;
		manager = 0;
	}
	if (black) {
		delete black;
		black = 0;
	}
	dataLoadings.clear();
	imageLoadings.clear();
}

void initImageLinkManager() {
	manager.init();
}

void reinitImageLinkManager() {
	manager.reinit();
}

void deinitImageLinkManager() {
	manager.deinit();
}

void ImageLinkManager::getData(ImageLinkData *data) {
	if (!manager) {
		DEBUG_LOG(("App Error: getting image link data without manager init!"));
		return failed(data);
	}
	QString url;
	switch (data->type) {
		case GoogleMapsLink: {
			int32 w = st::locationSize.width(), h = st::locationSize.height();
			int32 zoom = 13, scale = 1;
			if (cScale() == dbisTwo || cRetina()) {
				scale = 2;
			} else {
				w = convertScale(w);
				h = convertScale(h);
			}
			url = qsl("https://maps.googleapis.com/maps/api/staticmap?center=") + data->id.mid(9) + qsl("&zoom=%1&size=%2x%3&maptype=roadmap&scale=%4&markers=color:red|size:big|").arg(zoom).arg(w).arg(h).arg(scale) + data->id.mid(9) + qsl("&sensor=false");
			QNetworkReply *reply = manager->get(QNetworkRequest(QUrl(url)));
			imageLoadings[reply] = data;
		} break;
		default: {
			failed(data);
		} break;
	}
}

void ImageLinkManager::onFinished(QNetworkReply *reply) {
	if (!manager) return;
	if (reply->error() != QNetworkReply::NoError) return onFailed(reply);

	QVariant statusCode = reply->attribute(QNetworkRequest::HttpStatusCodeAttribute);
	if (statusCode.isValid()) {
		int status = statusCode.toInt();
		if (status == 301 || status == 302) {
			QString loc = reply->header(QNetworkRequest::LocationHeader).toString();
			if (!loc.isEmpty()) {
				QMap<QNetworkReply*, ImageLinkData*>::iterator i = dataLoadings.find(reply);
				if (i != dataLoadings.cend()) {
					ImageLinkData *d = i.value();
					if (serverRedirects.constFind(d) == serverRedirects.cend()) {
						serverRedirects.insert(d, 1);
					} else if (++serverRedirects[d] > MaxHttpRedirects) {
						DEBUG_LOG(("Network Error: Too many HTTP redirects in onFinished() for image link: %1").arg(loc));
						return onFailed(reply);
					}
					dataLoadings.erase(i);
					dataLoadings.insert(manager->get(QNetworkRequest(loc)), d);
					return;
				} else if ((i = imageLoadings.find(reply)) != imageLoadings.cend()) {
					ImageLinkData *d = i.value();
					if (serverRedirects.constFind(d) == serverRedirects.cend()) {
						serverRedirects.insert(d, 1);
					} else if (++serverRedirects[d] > MaxHttpRedirects) {
						DEBUG_LOG(("Network Error: Too many HTTP redirects in onFinished() for image link: %1").arg(loc));
						return onFailed(reply);
					}
					imageLoadings.erase(i);
					imageLoadings.insert(manager->get(QNetworkRequest(loc)), d);
					return;
				}
			}
		}
		if (status != 200) {
			DEBUG_LOG(("Network Error: Bad HTTP status received in onFinished() for image link: %1").arg(status));
			return onFailed(reply);
		}
	}

	ImageLinkData *d = 0;
	QMap<QNetworkReply*, ImageLinkData*>::iterator i = dataLoadings.find(reply);
	if (i != dataLoadings.cend()) {
		d = i.value();
		dataLoadings.erase(i);

		QJsonParseError e;
		QJsonDocument doc = QJsonDocument::fromJson(reply->readAll(), &e);
		if (e.error != QJsonParseError::NoError) {
			DEBUG_LOG(("JSON Error: Bad json received in onFinished() for image link"));
			return onFailed(reply);
		}
		switch (d->type) {
			case GoogleMapsLink: failed(d); break;
		}

		if (App::main()) App::main()->update();
	} else {
		i = imageLoadings.find(reply);
		if (i != imageLoadings.cend()) {
			d = i.value();
			imageLoadings.erase(i);

			QPixmap thumb;
			QByteArray format;
			QByteArray data(reply->readAll());
			{
				QBuffer buffer(&data);
				QImageReader reader(&buffer);
#if QT_VERSION >= QT_VERSION_CHECK(5, 5, 0)
				reader.setAutoTransform(true);
#endif
				thumb = QPixmap::fromImageReader(&reader, Qt::ColorOnly);
				format = reader.format();
				thumb.setDevicePixelRatio(cRetinaFactor());
				if (format.isEmpty()) format = QByteArray("JPG");
			}
			d->loading = false;
			d->thumb = thumb.isNull() ? (*black) : ImagePtr(thumb, format);
			serverRedirects.remove(d);
			if (App::main()) App::main()->update();
		}
	}
}

void ImageLinkManager::onFailed(QNetworkReply *reply) {
	if (!manager) return;

	ImageLinkData *d = 0;
	QMap<QNetworkReply*, ImageLinkData*>::iterator i = dataLoadings.find(reply);
	if (i != dataLoadings.cend()) {
		d = i.value();
		dataLoadings.erase(i);
	} else {
		i = imageLoadings.find(reply);
		if (i != imageLoadings.cend()) {
			d = i.value();
			imageLoadings.erase(i);
		}
	}
	DEBUG_LOG(("Network Error: failed to get data for image link %1, error %2").arg(d ? d->id : 0).arg(reply->errorString()));
	if (d) {
		failed(d);
	}
}

void ImageLinkManager::failed(ImageLinkData *data) {
	data->loading = false;
	data->thumb = *black;
	serverRedirects.remove(data);
}

void ImageLinkData::load() {
	if (!thumb->isNull()) return thumb->load(false, false);
	if (loading) return;

	loading = true;
	manager.getData(this);
}

HistoryImageLink::HistoryImageLink(const QString &url, const QString &title, const QString &description) : HistoryMedia(),
_title(st::msgMinWidth),
_description(st::msgMinWidth) {
	if (!title.isEmpty()) {
		_title.setText(st::webPageTitleFont, textClean(title), _webpageTitleOptions);
	}
	if (!description.isEmpty()) {
		_description.setText(st::webPageDescriptionFont, textClean(description), _webpageDescriptionOptions);
	}

	QRegularExpressionMatch m = QRegularExpression(qsl("^location:(-?\\d+(?:\\.\\d+)?),(-?\\d+(?:\\.\\d+)?)$")).match(url);
	if (m.hasMatch()) {
		_link.reset(new LocationLink(m.captured(1), m.captured(2)));
		_data = App::imageLinkSet(url, GoogleMapsLink);
	} else {
		_link.reset(new TextLink(url));
	}
}

void HistoryImageLink::initDimensions(const HistoryItem *parent) {
	bool bubble = parent->hasBubble();

	int32 tw = fullWidth(), th = fullHeight();
	if (tw > st::maxMediaSize) {
		th = (st::maxMediaSize * th) / tw;
		tw = st::maxMediaSize;
	}
	int32 minWidth = qMax(st::minPhotoSize, parent->infoWidth() + 2 * (st::msgDateImgDelta + st::msgDateImgPadding.x()));
	_maxw = qMax(tw, int32(minWidth));
	_minh = qMax(th, int32(st::minPhotoSize));

	if (bubble) {
		_maxw += st::mediaPadding.left() + st::mediaPadding.right();
		if (!_title.isEmpty()) {
			_minh += qMin(_title.countHeight(_maxw - st::msgPadding.left() - st::msgPadding.right()), 2 * st::webPageTitleFont->height);
		}
		if (!_description.isEmpty()) {
			_maxw = qMax(_maxw, int32(st::msgPadding.left() + _description.maxWidth() + st::msgPadding.right()));
			_minh += qMin(_description.countHeight(_maxw - st::msgPadding.left() - st::msgPadding.right()), 3 * st::webPageDescriptionFont->height);
		}
		_minh += st::mediaPadding.top() + st::mediaPadding.bottom();
		if (!_title.isEmpty() || !_description.isEmpty()) {
			_minh += st::webPagePhotoSkip;
			if (!parent->Is<HistoryMessageForwarded>() && !parent->toHistoryReply()) {
				_minh += st::msgPadding.top();
			}
		}
	}
}

int32 HistoryImageLink::resize(int32 width, const HistoryItem *parent) {
	bool bubble = parent->hasBubble();

	_width = qMin(width, _maxw);
	if (bubble) {
		_width -= st::mediaPadding.left() + st::mediaPadding.right();
	}

	int32 tw = fullWidth(), th = fullHeight();
	if (tw > st::maxMediaSize) {
		th = (st::maxMediaSize * th) / tw;
		tw = st::maxMediaSize;
	}
	_height = th;
	if (tw > _width) {
		_height = (_width * _height / tw);
	} else {
		_width = tw;
	}
	int32 minWidth = qMax(st::minPhotoSize, parent->infoWidth() + 2 * (st::msgDateImgDelta + st::msgDateImgPadding.x()));
	_width = qMax(_width, int32(minWidth));
	_height = qMax(_height, int32(st::minPhotoSize));
	if (bubble) {
		_width += st::mediaPadding.left() + st::mediaPadding.right();
		_height += st::mediaPadding.top() + st::mediaPadding.bottom();
		if (!_title.isEmpty()) {
			_height += qMin(_title.countHeight(_width - st::msgPadding.left() - st::msgPadding.right()), st::webPageTitleFont->height * 2);
		}
		if (!_description.isEmpty()) {
			_height += qMin(_description.countHeight(_width - st::msgPadding.left() - st::msgPadding.right()), st::webPageDescriptionFont->height * 3);
		}
		if (!_title.isEmpty() || !_description.isEmpty()) {
			_height += st::webPagePhotoSkip;
			if (!parent->Is<HistoryMessageForwarded>() && !parent->toHistoryReply()) {
				_height += st::msgPadding.top();
			}
		}
	}
	return _height;
}

void HistoryImageLink::draw(Painter &p, const HistoryItem *parent, const QRect &r, bool selected, uint64 ms) const {
	if (_width < st::msgPadding.left() + st::msgPadding.right() + 1) return;
	int32 skipx = 0, skipy = 0, width = _width, height = _height;
	bool bubble = parent->hasBubble();
	bool out = parent->out(), isPost = parent->isPost(), outbg = out && !isPost;

	if (bubble) {
		skipx = st::mediaPadding.left();
		skipy = st::mediaPadding.top();

		if (!_title.isEmpty() || !_description.isEmpty()) {
			if (!parent->Is<HistoryMessageForwarded>() && !parent->toHistoryReply()) {
				skipy += st::msgPadding.top();
			}
		}

		width -= st::mediaPadding.left() + st::mediaPadding.right();
		int32 textw = _width - st::msgPadding.left() - st::msgPadding.right();

		p.setPen(st::black);
		if (!_title.isEmpty()) {
			_title.drawLeftElided(p, skipx + st::msgPadding.left(), skipy, textw, _width, 2);
			skipy += qMin(_title.countHeight(textw), 2 * st::webPageTitleFont->height);
		}
		if (!_description.isEmpty()) {
			_description.drawLeftElided(p, skipx + st::msgPadding.left(), skipy, textw, _width, 3);
			skipy += qMin(_description.countHeight(textw), 3 * st::webPageDescriptionFont->height);
		}
		if (!_title.isEmpty() || !_description.isEmpty()) {
			skipy += st::webPagePhotoSkip;
		}
		height -= skipy + st::mediaPadding.bottom();
	} else {
		App::roundShadow(p, 0, 0, width, height, selected ? st::msgInShadowSelected : st::msgInShadow, selected ? InSelectedShadowCorners : InShadowCorners);
	}

	_data->load();
	QPixmap toDraw;
	if (_data && !_data->thumb->isNull()) {
		int32 w = _data->thumb->width(), h = _data->thumb->height();
		QPixmap pix;
		if (width * h == height * w || (w == fullWidth() && h == fullHeight())) {
			pix = _data->thumb->pixSingle(width, height, width, height);
		} else if (width * h > height * w) {
			int32 nw = height * w / h;
			pix = _data->thumb->pixSingle(nw, height, width, height);
		} else {
			int32 nh = width * h / w;
			pix = _data->thumb->pixSingle(width, nh, width, height);
		}
		p.drawPixmap(QPoint(skipx, skipy), pix);
	} else {
		App::roundRect(p, skipx, skipy, width, height, st::white, MessageInCorners);
	}
	if (selected) {
		App::roundRect(p, skipx, skipy, width, height, textstyleCurrent()->selectOverlay, SelectedOverlayCorners);
	}

	if (parent->getMedia() == this) {
		int32 fullRight = skipx + width, fullBottom = _height - (skipx ? st::mediaPadding.bottom() : 0);
		parent->drawInfo(p, fullRight, fullBottom, skipx * 2 + width, selected, InfoDisplayOverImage);
	}
}

void HistoryImageLink::getState(TextLinkPtr &lnk, HistoryCursorState &state, int32 x, int32 y, const HistoryItem *parent) const {
	if (_width < st::msgPadding.left() + st::msgPadding.right() + 1) return;
	int32 skipx = 0, skipy = 0, width = _width, height = _height;
	bool bubble = parent->hasBubble();

	if (bubble) {
		skipx = st::mediaPadding.left();
		skipy = st::mediaPadding.top();

		if (!_title.isEmpty() || !_description.isEmpty()) {
			if (!parent->Is<HistoryMessageForwarded>() && !parent->toHistoryReply()) {
				skipy += st::msgPadding.top();
			}
		}

		width -= st::mediaPadding.left() + st::mediaPadding.right();
		int32 textw = _width - st::msgPadding.left() - st::msgPadding.right();

		if (!_title.isEmpty()) {
			skipy += qMin(_title.countHeight(textw), 2 * st::webPageTitleFont->height);
		}
		if (!_description.isEmpty()) {
			skipy += qMin(_description.countHeight(textw), 3 * st::webPageDescriptionFont->height);
		}
		if (!_title.isEmpty() || !_description.isEmpty()) {
			skipy += st::webPagePhotoSkip;
		}
		height -= skipy + st::mediaPadding.bottom();
	}
	if (x >= skipx && y >= skipy && x < skipx + width && y < skipy + height && _data) {
		lnk = _link;

		int32 fullRight = skipx + width, fullBottom = _height - (skipx ? st::mediaPadding.bottom() : 0);
		bool inDate = parent->pointInTime(fullRight, fullBottom, x, y, InfoDisplayOverImage);
		if (inDate) {
			state = HistoryInDateCursorState;
		}

		return;
	}
}

const QString HistoryImageLink::inDialogsText() const {
	if (_data) {
		switch (_data->type) {
		case GoogleMapsLink: return lang(lng_maps_point);
		}
	}
	return QString();
}

const QString HistoryImageLink::inHistoryText() const {
	if (_data) {
		switch (_data->type) {
		case GoogleMapsLink: return qsl("[ ") + lang(lng_maps_point) + qsl(" : ") + _link->text() + qsl(" ]");
		}
	}
	return qsl("[ Link : ") + _link->text() + qsl(" ]");
}

int32 HistoryImageLink::fullWidth() const {
	if (_data) {
		switch (_data->type) {
		case GoogleMapsLink: return st::locationSize.width();
		}
	}
	return st::minPhotoSize;
}

int32 HistoryImageLink::fullHeight() const {
	if (_data) {
		switch (_data->type) {
		case GoogleMapsLink: return st::locationSize.height();
		}
	}
	return st::minPhotoSize;
}

void ViaInlineBotLink::onClick(Qt::MouseButton button) const {
	App::insertBotCommand('@' + _bot->username);
}

HistoryMessageVia::HistoryMessageVia(Interfaces *)
: _bot(0)
, _width(0)
, _maxWidth(0) {
}

void HistoryMessageVia::create(int32 userId) {
	_bot = App::user(peerFromUser(userId));
	_maxWidth = st::msgServiceNameFont->width(lng_inline_bot_via(lt_inline_bot, '@' + _bot->username));
	_lnk.reset(new ViaInlineBotLink(_bot));
}

void HistoryMessageVia::resize(int32 availw) const {
	if (availw < 0) {
		_text = QString();
		_width = 0;
	} else {
		_text = lng_inline_bot_via(lt_inline_bot, '@' + _bot->username);
		if (availw < _maxWidth) {
			_text = st::msgServiceNameFont->elided(_text, availw);
			_width = st::msgServiceNameFont->width(_text);
		} else if (_width < _maxWidth) {
			_width = _maxWidth;
		}
	}
}

HistoryMessageViews::HistoryMessageViews(Interfaces *)
: _views(0)
, _viewsWidth(0) {
}

HistoryMessageSigned::HistoryMessageSigned(Interfaces *) {
}

void HistoryMessageSigned::create(UserData *from, const QDateTime &date) {
	QString time = qsl(", ") + date.toString(cTimeFormat()), name = App::peerName(from);
	int32 timew = st::msgDateFont->width(time), namew = st::msgDateFont->width(name);
	if (timew + namew > st::maxSignatureSize) {
		name = st::msgDateFont->elided(from->firstName, st::maxSignatureSize - timew);
	}
	_signature.setText(st::msgDateFont, name + time, _textNameOptions);
}

int32 HistoryMessageSigned::maxWidth() const {
	return _signature.maxWidth();
}

HistoryMessageForwarded::HistoryMessageForwarded(Interfaces *)
: _authorOriginal(0)
, _fromOriginal(0)
, _originalId(0)
, _text(1) {
}

void HistoryMessageForwarded::create(const HistoryMessageVia *via) const {
	QString text;
	if (_authorOriginal != _fromOriginal) {
		text = lng_forwarded_signed(lt_channel, App::peerName(_authorOriginal), lt_user, App::peerName(_fromOriginal));
	} else {
		text = App::peerName(_authorOriginal);
	}
	if (via) {
		text = lng_forwarded_via(lt_original, textcmdLink(1, text), lt_inline_bot, textcmdLink(2, '@' + via->_bot->username));
	} else {
		text = lng_forwarded(lt_original, textcmdLink(1, text));
	}
	TextParseOptions opts = { TextParseRichText, 0, 0, Qt::LayoutDirectionAuto };
	textstyleSet(&st::inFwdTextStyle);
	_text.setText(st::msgServiceNameFont, text, opts);
	textstyleRestore();
	_text.setLink(1, (_originalId && _authorOriginal->isChannel()) ? TextLinkPtr(new MessageLink(_authorOriginal->id, _originalId)) : _authorOriginal->lnk);
	if (via) {
		_text.setLink(2, via->_lnk);
	}
}

HistoryMessage::HistoryMessage(History *history, HistoryBlock *block, const MTPDmessage &msg) :
	HistoryItem(history, block, msg.vid.v, msg.vflags.v, ::date(msg.vdate), msg.has_from_id() ? msg.vfrom_id.v : 0)
, _text(st::msgMinWidth)
, _textWidth(0)
, _textHeight(0)
, _media(0) {
	PeerId authorOriginalId = 0, fromOriginalId = 0;
	MsgId originalId = 0;
	if (msg.has_fwd_from() && msg.vfwd_from.type() == mtpc_messageFwdHeader) {
		const MTPDmessageFwdHeader &f(msg.vfwd_from.c_messageFwdHeader());
		if (f.has_from_id() || f.has_channel_id()) {
			authorOriginalId = f.has_channel_id() ? peerFromChannel(f.vchannel_id) : peerFromUser(f.vfrom_id);
			fromOriginalId = f.has_from_id() ? peerFromUser(f.vfrom_id) : peerFromChannel(f.vchannel_id);
			if (f.has_channel_post()) originalId = f.vchannel_post.v;
		}
	}
	create(msg.has_via_bot_id() ? msg.vvia_bot_id.v : 0, msg.has_views() ? msg.vviews.v : -1, authorOriginalId, fromOriginalId, originalId);

	QString text(textClean(qs(msg.vmessage)));
	initMedia(msg.has_media() ? (&msg.vmedia) : 0, text);
	setText(text, msg.has_entities() ? entitiesFromMTP(msg.ventities.c_vector().v) : EntitiesInText());
}

HistoryMessage::HistoryMessage(History *history, HistoryBlock *block, MsgId id, int32 flags, QDateTime date, int32 from, HistoryMessage *fwd)
: HistoryItem(history, block, id, newForwardedFlags(history->peer, from, fwd) | flags, date, from)
, _text(st::msgMinWidth)
, _textWidth(0)
, _textHeight(0)
, _media(0) {
	UserData *fwdViaBot = fwd->viaBot();
	int32 viaBotId = fwdViaBot ? peerToUser(fwdViaBot->id) : 0;
	int32 fwdViewsCount = fwd->viewsCount(), views = (fwdViewsCount > 0) ? fwdViewsCount : (isPost() ? 1 : -1);
	create(viaBotId, views, fwd->authorOriginal()->id, fwd->fromOriginal()->id, fwd->authorOriginal()->isChannel() ? fwd->id : 0);

	if (HistoryMedia *mediaOriginal = fwd->getMedia()) {
		_media = mediaOriginal->clone();
		_media->regItem(this);
	}
	setText(fwd->originalText(), fwd->originalEntities());
}

HistoryMessage::HistoryMessage(History *history, HistoryBlock *block, MsgId id, int32 flags, int32 viaBotId, QDateTime date, int32 from, const QString &msg, const EntitiesInText &entities)
	: HistoryItem(history, block, id, flags, date, (flags & MTPDmessage::flag_from_id) ? from : 0)
	, _text(st::msgMinWidth)
	, _textWidth(0)
	, _textHeight(0)
	, _media(0) {
	create((flags & MTPDmessage::flag_via_bot_id) ? viaBotId : 0, isPost() ? 1 : -1);

	setText(msg, entities);
}

HistoryMessage::HistoryMessage(History *history, HistoryBlock *block, MsgId msgId, int32 flags, int32 viaBotId, QDateTime date, int32 from, DocumentData *doc, const QString &caption) :
HistoryItem(history, block, msgId, flags, date, (flags & MTPDmessage::flag_from_id) ? from : 0)
, _text(st::msgMinWidth)
, _textWidth(0)
, _textHeight(0)
, _media(0) {
	create((flags & MTPDmessage::flag_via_bot_id) ? viaBotId : 0, isPost() ? 1 : -1);

	initMediaFromDocument(doc, caption);
	setText(QString(), EntitiesInText());
}

HistoryMessage::HistoryMessage(History *history, HistoryBlock *block, MsgId msgId, int32 flags, int32 viaBotId, QDateTime date, int32 from, PhotoData *photo, const QString &caption) :
HistoryItem(history, block, msgId, flags, date, (flags & MTPDmessage::flag_from_id) ? from : 0)
, _text(st::msgMinWidth)
, _textWidth(0)
, _textHeight(0)
, _media(0) {
	create((flags & MTPDmessage::flag_via_bot_id) ? viaBotId : 0, isPost() ? 1 : -1);

	_media = new HistoryPhoto(photo, caption, this);
	_media->regItem(this);
	setText(QString(), EntitiesInText());
}

void HistoryMessage::create(int32 viaBotId, int32 viewsCount, const PeerId &authorIdOriginal, const PeerId &fromIdOriginal, MsgId originalId) {
	uint64 mask = 0;
	if (viaBotId) {
		mask |= HistoryMessageVia::Bit();
	}
	if (viewsCount >= 0) {
		mask |= HistoryMessageViews::Bit();
	}
	if (isPost() && _from->isUser()) {
		mask |= HistoryMessageSigned::Bit();
	}
	if (authorIdOriginal && fromIdOriginal) {
		mask |= HistoryMessageForwarded::Bit();
	}
	UpdateInterfaces(mask);
	if (HistoryMessageVia *via = Get<HistoryMessageVia>()) {
		via->create(viaBotId);
	}
	if (HistoryMessageViews *views = Get<HistoryMessageViews>()) {
		views->_views = viewsCount;
	}
	if (HistoryMessageSigned *msgsigned = Get<HistoryMessageSigned>()) {
		msgsigned->create(_from->asUser(), date);
	}
	if (HistoryMessageForwarded *fwd = Get<HistoryMessageForwarded>()) {
		fwd->_authorOriginal = App::peer(authorIdOriginal);
		fwd->_fromOriginal = App::peer(fromIdOriginal);
		fwd->_originalId = originalId;
	}
	initTime();
}

QString formatViewsCount(int32 views) {
	if (views > 999999) {
		views /= 100000;
		if (views % 10) {
			return QString::number(views / 10) + '.' + QString::number(views % 10) + 'M';
		}
		return QString::number(views / 10) + 'M';
	} else if (views > 9999) {
		views /= 100;
		if (views % 10) {
			return QString::number(views / 10) + '.' + QString::number(views % 10) + 'K';
		}
		return QString::number(views / 10) + 'K';
	} else if (views > 0) {
		return QString::number(views);
	}
	return qsl("1");
}

void HistoryMessage::initTime() {
	if (HistoryMessageSigned *msgsigned = Get<HistoryMessageSigned>()) {
		_timeWidth = msgsigned->maxWidth();
	} else {
		_timeText = date.toString(cTimeFormat());
		_timeWidth = st::msgDateFont->width(_timeText);
	}
	if (HistoryMessageViews *views = Get<HistoryMessageViews>()) {
		views->_viewsText = (views->_views >= 0) ? formatViewsCount(views->_views) : QString();
		views->_viewsWidth = views->_viewsText.isEmpty() ? 0 : st::msgDateFont->width(views->_viewsText);
	}
}

void HistoryMessage::initMedia(const MTPMessageMedia *media, QString &currentText) {
	switch (media ? media->type() : mtpc_messageMediaEmpty) {
	case mtpc_messageMediaContact: {
		const MTPDmessageMediaContact &d(media->c_messageMediaContact());
		_media = new HistoryContact(d.vuser_id.v, qs(d.vfirst_name), qs(d.vlast_name), qs(d.vphone_number));
	} break;
	case mtpc_messageMediaGeo: {
		const MTPGeoPoint &point(media->c_messageMediaGeo().vgeo);
		if (point.type() == mtpc_geoPoint) {
			const MTPDgeoPoint &d(point.c_geoPoint());
			_media = new HistoryImageLink(qsl("location:%1,%2").arg(d.vlat.v).arg(d.vlong.v));
		}
	} break;
	case mtpc_messageMediaVenue: {
		const MTPDmessageMediaVenue &d(media->c_messageMediaVenue());
		if (d.vgeo.type() == mtpc_geoPoint) {
			const MTPDgeoPoint &g(d.vgeo.c_geoPoint());
			_media = new HistoryImageLink(qsl("location:%1,%2").arg(g.vlat.v).arg(g.vlong.v), qs(d.vtitle), qs(d.vaddress));
		}
	} break;
	case mtpc_messageMediaPhoto: {
		const MTPDmessageMediaPhoto &photo(media->c_messageMediaPhoto());
		if (photo.vphoto.type() == mtpc_photo) {
			_media = new HistoryPhoto(App::feedPhoto(photo.vphoto.c_photo()), qs(photo.vcaption), this);
		}
	} break;
	case mtpc_messageMediaDocument: {
		const MTPDocument &document(media->c_messageMediaDocument().vdocument);
		if (document.type() == mtpc_document) {
			return initMediaFromDocument(App::feedDocument(document), qs(media->c_messageMediaDocument().vcaption));
		}
	} break;
	case mtpc_messageMediaWebPage: {
		const MTPWebPage &d(media->c_messageMediaWebPage().vwebpage);
		switch (d.type()) {
		case mtpc_webPageEmpty: break;
		case mtpc_webPagePending: {
			_media = new HistoryWebPage(App::feedWebPage(d.c_webPagePending()));
		} break;
		case mtpc_webPage: {
			_media = new HistoryWebPage(App::feedWebPage(d.c_webPage()));
		} break;
		}
	} break;
	};
	if (_media) _media->regItem(this);
}

void HistoryMessage::initMediaFromDocument(DocumentData *doc, const QString &caption) {
	if (doc->sticker()) {
		_media = new HistorySticker(doc);
	} else if (doc->isAnimation()) {
		_media = new HistoryGif(doc, caption, this);
	} else if (doc->isVideo()) {
		_media = new HistoryVideo(doc, caption, this);
	} else {
		_media = new HistoryDocument(doc, caption, this);
	}
	_media->regItem(this);
}

int32 HistoryMessage::plainMaxWidth() const {
	return st::msgPadding.left() + _text.maxWidth() + st::msgPadding.right();
}

void HistoryMessage::initDimensions() {
	if (drawBubble()) {
		HistoryMessageForwarded *fwd = Get<HistoryMessageForwarded>();
		HistoryMessageVia *via = Get<HistoryMessageVia>();
		if (fwd) {
			fwd->create(via);
		}

		if (_media) {
			_media->initDimensions(this);
			if (_media->isDisplayed()) {
				if (_text.hasSkipBlock()) {
					_text.removeSkipBlock();
					_textWidth = 0;
					_textHeight = 0;
				}
			} else if (!_text.hasSkipBlock()) {
				_text.setSkipBlock(skipBlockWidth(), skipBlockHeight());
				_textWidth = 0;
				_textHeight = 0;
			}
		}

		_maxw = plainMaxWidth();
		if (_text.isEmpty()) {
			_minh = 0;
		} else {
			_minh = st::msgPadding.top() + _text.minHeight() + st::msgPadding.bottom();
		}
		if (_media && _media->isDisplayed()) {
			int32 maxw = _media->maxWidth();
			if (maxw > _maxw) _maxw = maxw;
			_minh += _media->minHeight();
		}
		if (!_media) {
			if (displayFromName()) {
				int32 namew = st::msgPadding.left() + author()->nameText.maxWidth() + st::msgPadding.right();
				if (via && !fwd) {
					namew += st::msgServiceFont->spacew + via->_maxWidth;
				}
				if (namew > _maxw) _maxw = namew;
			} else if (via && !fwd) {
				if (st::msgPadding.left() + via->_maxWidth + st::msgPadding.right() > _maxw) {
					_maxw = st::msgPadding.left() + via->_maxWidth + st::msgPadding.right();
				}
			}
			if (fwd) {
				int32 _namew = st::msgPadding.left() + fwd->_text.maxWidth() + st::msgPadding.right();
				if (via) {
					_namew += st::msgServiceFont->spacew + via->_maxWidth;
				}
				if (_namew > _maxw) _maxw = _namew;
			}
		}
	} else {
		_media->initDimensions(this);
		_maxw = _media->maxWidth();
		_minh = _media->minHeight();
	}
}

void HistoryMessage::countPositionAndSize(int32 &left, int32 &width) const {
	int32 maxwidth = qMin(int(st::msgMaxWidth), _maxw), hwidth = _history->width;
	if (_media && _media->currentWidth() < maxwidth) {
		maxwidth = qMax(_media->currentWidth(), qMin(maxwidth, plainMaxWidth()));
	}

<<<<<<< HEAD
	left = 0;
	if (Adaptive::Wide()) {
		hwidth = hmaxwidth;
	}
	left += (!isPost() && out() && !Adaptive::Wide()) ? st::msgMargin.right() : st::msgMargin.left();
=======
	left = (!fromChannel() && out() && !Adaptive::Wide()) ? st::msgMargin.right() : st::msgMargin.left();
>>>>>>> 9b141c4b
	if (displayFromPhoto()) {
		left += st::msgPhotoSkip;
//	} else if (!Adaptive::Wide() && !out() && !fromChannel() && st::msgPhotoSkip - (hmaxwidth - hwidth) > 0) {
//		left += st::msgPhotoSkip - (hmaxwidth - hwidth);
	}

	width = hwidth - st::msgMargin.left() - st::msgMargin.right();
	if (width > maxwidth) {
		if (!isPost() && out() && !Adaptive::Wide()) {
			left += width - maxwidth;
		}
		width = maxwidth;
	}
}

void HistoryMessage::fromNameUpdated(int32 width) const {
	_authorNameVersion = author()->nameVersion;
	if (!Is<HistoryMessageForwarded>()) {
		if (const HistoryMessageVia *via = Get<HistoryMessageVia>()) {
			via->resize(width - st::msgPadding.left() - st::msgPadding.right() - author()->nameText.maxWidth() - st::msgServiceFont->spacew);
		}
	}
}

int32 HistoryMessage::addToOverview(AddToOverviewMethod method) {
	if (!indexInOverview()) return 0;

	int32 result = 0;
	if (HistoryMedia *media = getMedia(true)) {
		MediaOverviewType type = mediaToOverviewType(media);
		if (type != OverviewCount) {
			if (history()->addToOverview(type, id, method)) {
				result |= (1 << type);
			}
		}
	}
	if (hasTextLinks()) {
		if (history()->addToOverview(OverviewLinks, id, method)) {
			result |= (1 << OverviewLinks);
		}
	}
	return result;
}

void HistoryMessage::eraseFromOverview() {
	if (HistoryMedia *media = getMedia(true)) {
		MediaOverviewType type = mediaToOverviewType(media);
		if (type != OverviewCount) {
			history()->eraseFromOverview(type, id);
		}
	}
	if (hasTextLinks()) {
		history()->eraseFromOverview(OverviewLinks, id);
	}
}

QString HistoryMessage::selectedText(uint32 selection) const {
	QString result;
	if (_media && selection == FullSelection) {
		QString text = _text.original(0, 0xFFFF, Text::ExpandLinksAll), mediaText = _media->inHistoryText();
		result = text.isEmpty() ? mediaText : (mediaText.isEmpty() ? text : (text + ' ' + mediaText));
	} else {
		uint16 selectedFrom = (selection == FullSelection) ? 0 : ((selection >> 16) & 0xFFFF);
		uint16 selectedTo = (selection == FullSelection) ? 0xFFFF : (selection & 0xFFFF);
		result = _text.original(selectedFrom, selectedTo, Text::ExpandLinksAll);
	}
	if (const HistoryMessageForwarded *fwd = Get<HistoryMessageForwarded>()) {
		if (selection == FullSelection) {
			QString fwdinfo = fwd->_text.original(0, 0xFFFF, Text::ExpandLinksAll), wrapped;
			wrapped.reserve(fwdinfo.size() + 4 + result.size());
			wrapped.append('[').append(fwdinfo).append(qsl("]\n")).append(result);
			result = wrapped;
		}
	}
	return result;
}

QString HistoryMessage::inDialogsText() const {
	return emptyText() ? (_media ? _media->inDialogsText() : QString()) : _text.original(0, 0xFFFF, Text::ExpandLinksNone);
}

HistoryMedia *HistoryMessage::getMedia(bool inOverview) const {
	return _media;
}

void HistoryMessage::setMedia(const MTPMessageMedia *media) {
	if ((!_media || _media->isImageLink()) && (!media || media->type() == mtpc_messageMediaEmpty)) return;

	bool mediaWasDisplayed = false;
	if (_media) {
		mediaWasDisplayed = _media->isDisplayed();
		delete _media;
		_media = 0;
	}
	QString t;
	initMedia(media, t);
	if (_media && _media->isDisplayed() && !mediaWasDisplayed) {
		_text.removeSkipBlock();
		_textWidth = 0;
		_textHeight = 0;
	} else if (mediaWasDisplayed && (!_media || !_media->isDisplayed())) {
		_text.setSkipBlock(skipBlockWidth(), skipBlockHeight());
		_textWidth = 0;
		_textHeight = 0;
	}
}

void HistoryMessage::setText(const QString &text, const EntitiesInText &entities) {
	textstyleSet(&((out() && !isPost()) ? st::outTextStyle : st::inTextStyle));
	if (_media && _media->isDisplayed()) {
		_text.setMarkedText(st::msgFont, text, entities, itemTextOptions(this));
	} else {
		_text.setMarkedText(st::msgFont, text + skipBlock(), entities, itemTextOptions(this));
	}
	textstyleRestore();

	for (int32 i = 0, l = entities.size(); i != l; ++i) {
		if (entities.at(i).type == EntityInTextUrl || entities.at(i).type == EntityInTextCustomUrl || entities.at(i).type == EntityInTextEmail) {
			_flags |= MTPDmessage_flag_HAS_TEXT_LINKS;
			break;
		}
	}
	_textWidth = 0;
	_textHeight = 0;
}

QString HistoryMessage::originalText() const {
	return emptyText() ? QString() : _text.original();
}

EntitiesInText HistoryMessage::originalEntities() const {
	return emptyText() ? EntitiesInText() : _text.originalEntities();
}

bool HistoryMessage::textHasLinks() {
	return emptyText() ? false : _text.hasLinks();
}

void HistoryMessage::drawInfo(Painter &p, int32 right, int32 bottom, int32 width, bool selected, InfoDisplayType type) const {
	p.setFont(st::msgDateFont);

	bool outbg = out() && !isPost(), overimg = (type == InfoDisplayOverImage);
	int32 infoRight = right, infoBottom = bottom;
	switch (type) {
	case InfoDisplayDefault:
		infoRight -= st::msgPadding.right() - st::msgDateDelta.x();
		infoBottom -= st::msgPadding.bottom() - st::msgDateDelta.y();
		p.setPen((selected ? (outbg ? st::msgOutDateFgSelected : st::msgInDateFgSelected) : (outbg ? st::msgOutDateFg : st::msgInDateFg))->p);
	break;
	case InfoDisplayOverImage:
		infoRight -= st::msgDateImgDelta + st::msgDateImgPadding.x();
		infoBottom -= st::msgDateImgDelta + st::msgDateImgPadding.y();
		p.setPen(st::msgDateImgColor->p);
	break;
	}

	int32 infoW = HistoryMessage::infoWidth();
	if (rtl()) infoRight = width - infoRight + infoW;

	int32 dateX = infoRight - infoW;
	int32 dateY = infoBottom - st::msgDateFont->height;
	if (type == InfoDisplayOverImage) {
		int32 dateW = infoW + 2 * st::msgDateImgPadding.x(), dateH = st::msgDateFont->height + 2 * st::msgDateImgPadding.y();
		App::roundRect(p, dateX - st::msgDateImgPadding.x(), dateY - st::msgDateImgPadding.y(), dateW, dateH, selected ? st::msgDateImgBgSelected : st::msgDateImgBg, selected ? DateSelectedCorners : DateCorners);
	}
	dateX += HistoryMessage::timeLeft();

	if (const HistoryMessageSigned *msgsigned = Get<HistoryMessageSigned>()) {
		msgsigned->_signature.drawElided(p, dateX, dateY, _timeWidth);
	} else {
		p.drawText(dateX, dateY + st::msgDateFont->ascent, _timeText);
	}

	QPoint iconPos;
	const QRect *iconRect = 0;
	if (const HistoryMessageViews *views = Get<HistoryMessageViews>()) {
		iconPos = QPoint(infoRight - infoW + st::msgViewsPos.x(), infoBottom - st::msgViewsImg.pxHeight() + st::msgViewsPos.y());
		if (id > 0) {
			if (outbg) {
				iconRect = &(overimg ? st::msgInvViewsImg : (selected ? st::msgSelectOutViewsImg : st::msgOutViewsImg));
			} else {
				iconRect = &(overimg ? st::msgInvViewsImg : (selected ? st::msgSelectViewsImg : st::msgViewsImg));
			}
			p.drawText(iconPos.x() + st::msgViewsImg.pxWidth() + st::msgDateCheckSpace, infoBottom - st::msgDateFont->descent, views->_viewsText);
		} else {
			iconPos.setX(iconPos.x() + st::msgDateViewsSpace + views->_viewsWidth);
			if (outbg) {
				iconRect = &(overimg ? st::msgInvSendingViewsImg : st::msgSendingOutViewsImg);
			} else {
				iconRect = &(overimg ? st::msgInvSendingViewsImg : st::msgSendingViewsImg);
			}
		}
		p.drawPixmap(iconPos, App::sprite(), *iconRect);
	} else if (id < 0 && history()->peer->isSelf()) {
		iconPos = QPoint(infoRight - infoW, infoBottom - st::msgViewsImg.pxHeight() + st::msgViewsPos.y());
		iconRect = &(overimg ? st::msgInvSendingViewsImg : st::msgSendingViewsImg);
		p.drawPixmap(iconPos, App::sprite(), *iconRect);
	}
	if (outbg) {
		iconPos = QPoint(infoRight - st::msgCheckImg.pxWidth() + st::msgCheckPos.x(), infoBottom - st::msgCheckImg.pxHeight() + st::msgCheckPos.y());
		if (id > 0) {
			if (unread()) {
				iconRect = &(overimg ? st::msgInvCheckImg : (selected ? st::msgSelectCheckImg : st::msgCheckImg));
			} else {
				iconRect = &(overimg ? st::msgInvDblCheckImg : (selected ? st::msgSelectDblCheckImg : st::msgDblCheckImg));
			}
		} else {
			iconRect = &(overimg ? st::msgInvSendingImg : st::msgSendingImg);
		}
		p.drawPixmap(iconPos, App::sprite(), *iconRect);
	}
}

void HistoryMessage::setViewsCount(int32 count, bool reinit) {
	HistoryMessageViews *views = Get<HistoryMessageViews>();
	if (!views || views->_views == count || (count >= 0 && views->_views > count)) return;

	int32 was = views->_viewsWidth;
	views->_views = count;
	views->_viewsText = (views->_views >= 0) ? formatViewsCount(views->_views) : QString();
	views->_viewsWidth = views->_viewsText.isEmpty() ? 0 : st::msgDateFont->width(views->_viewsText);
	if (was == views->_viewsWidth) {
		Ui::repaintHistoryItem(this);
	} else {
		if (_text.hasSkipBlock()) {
			_text.setSkipBlock(HistoryMessage::skipBlockWidth(), HistoryMessage::skipBlockHeight());
			_textWidth = 0;
			_textHeight = 0;
		}
		if (reinit) {
			initDimensions();
			Notify::historyItemResized(this);
		}
	}
}

void HistoryMessage::setId(MsgId newId) {
	bool wasPositive = (id > 0), positive = (newId > 0);
	HistoryItem::setId(newId);
	if (wasPositive == positive) {
		Ui::repaintHistoryItem(this);
	} else {
		if (_text.hasSkipBlock()) {
			_text.setSkipBlock(HistoryMessage::skipBlockWidth(), HistoryMessage::skipBlockHeight());
			_textWidth = 0;
			_textHeight = 0;
		}
		initDimensions();
		Notify::historyItemResized(this);
	}
}

void HistoryMessage::draw(Painter &p, const QRect &r, uint32 selection, uint64 ms) const {
	bool outbg = out() && !isPost(), bubble = drawBubble(), selected = (selection == FullSelection);

	textstyleSet(&(outbg ? st::outTextStyle : st::inTextStyle));

	uint64 animms = App::main() ? App::main()->animActiveTimeStart(this) : 0;
	if (animms > 0 && animms <= ms) {
		animms = ms - animms;
		if (animms > st::activeFadeInDuration + st::activeFadeOutDuration) {
			App::main()->stopAnimActive();
		} else {
			float64 dt = (animms > st::activeFadeInDuration) ? (1 - (animms - st::activeFadeInDuration) / float64(st::activeFadeOutDuration)) : (animms / float64(st::activeFadeInDuration));
			float64 o = p.opacity();
			p.setOpacity(o * dt);
			p.fillRect(0, 0, _history->width, _height, textstyleCurrent()->selectOverlay->b);
			p.setOpacity(o);
		}
	}

	int32 left = 0, width = 0;
	countPositionAndSize(left, width);

	if (displayFromPhoto()) {
		int32 photoleft = left + ((outbg && !Adaptive::Wide()) ? (width + (st::msgPhotoSkip - st::msgPhotoSize)) : (-st::msgPhotoSkip));
		p.drawPixmap(photoleft, _height - st::msgMargin.bottom() - st::msgPhotoSize, author()->photo->pixRounded(st::msgPhotoSize));
	}
	if (width < 1) return;

	if (bubble) {
		const HistoryMessageForwarded *fwd = Get<HistoryMessageForwarded>();
		const HistoryMessageVia *via = Get<HistoryMessageVia>();
		if (displayFromName() && author()->nameVersion > _authorNameVersion) {
			fromNameUpdated(width);
		}

		QRect r(left, st::msgMargin.top(), width, _height - st::msgMargin.top() - st::msgMargin.bottom());

		style::color bg(selected ? (outbg ? st::msgOutBgSelected : st::msgInBgSelected) : (outbg ? st::msgOutBg : st::msgInBg));
		style::color sh(selected ? (outbg ? st::msgOutShadowSelected : st::msgInShadowSelected) : (outbg ? st::msgOutShadow : st::msgInShadow));
		RoundCorners cors(selected ? (outbg ? MessageOutSelectedCorners : MessageInSelectedCorners) : (outbg ? MessageOutCorners : MessageInCorners));
		App::roundRect(p, r, bg, cors, &sh);

		if (displayFromName()) {
			p.setFont(st::msgNameFont);
			if (isPost()) {
				p.setPen(selected ? st::msgInServiceFgSelected : st::msgInServiceFg);
			} else {
				p.setPen(author()->color);
			}
			author()->nameText.drawElided(p, r.left() + st::msgPadding.left(), r.top() + st::msgPadding.top(), width - st::msgPadding.left() - st::msgPadding.right());
			if (via && !fwd && width > st::msgPadding.left() + st::msgPadding.right() + author()->nameText.maxWidth() + st::msgServiceFont->spacew) {
				p.setPen(selected ? (outbg ? st::msgOutServiceFgSelected : st::msgInServiceFgSelected) : (outbg ? st::msgOutServiceFg : st::msgInServiceFg));
				p.drawText(r.left() + st::msgPadding.left() + author()->nameText.maxWidth() + st::msgServiceFont->spacew, r.top() + st::msgPadding.top() + st::msgServiceFont->ascent, via->_text);
			}
			r.setTop(r.top() + st::msgNameFont->height);
		}

		QRect trect(r.marginsAdded(-st::msgPadding));
		drawMessageText(p, trect, selection);

		if (_media && _media->isDisplayed()) {
			p.save();
			int32 top = _height - st::msgMargin.bottom() - _media->height();
			p.translate(left, top);
			_media->draw(p, this, r.translated(-left, -top), selected, ms);
			p.restore();
			if (!_media->customInfoLayout()) {
				HistoryMessage::drawInfo(p, r.x() + r.width(), r.y() + r.height(), 2 * r.x() + r.width(), selected, InfoDisplayDefault);
			}
		} else {
			HistoryMessage::drawInfo(p, r.x() + r.width(), r.y() + r.height(), 2 * r.x() + r.width(), selected, InfoDisplayDefault);
		}
	} else {
		p.save();
		int32 top = st::msgMargin.top();
		p.translate(left, top);
		_media->draw(p, this, r.translated(-left, -top), selected, ms);
		p.restore();
	}

	textstyleRestore();
}

void HistoryMessage::drawMessageText(Painter &p, QRect trect, uint32 selection) const {
	if (displayForwardedFrom()) {
		style::font serviceFont(st::msgServiceFont), serviceName(st::msgServiceNameFont);

		bool outbg = out() && !isPost();
		p.setPen((selection == FullSelection) ? (outbg ? st::msgOutServiceFgSelected : st::msgInServiceFgSelected) : (outbg ? st::msgOutServiceFg : st::msgInServiceFg));
		p.setFont(serviceFont);

		const HistoryMessageForwarded *fwd = Get<HistoryMessageForwarded>();
		bool breakEverywhere = (fwd->_text.countHeight(trect.width()) > 2 * serviceFont->height);
		textstyleSet(&((selection == FullSelection) ? (outbg ? st::outFwdTextStyleSelected : st::inFwdTextStyleSelected) : (outbg ? st::outFwdTextStyle : st::inFwdTextStyle)));
		fwd->_text.drawElided(p, trect.x(), trect.y(), trect.width(), 2, style::al_left, 0, -1, 0, breakEverywhere);
		textstyleRestore();

		trect.setY(trect.y() + (((fwd->_text.maxWidth() > trect.width()) ? 2 : 1) * serviceFont->height));
	}

	bool outbg = out() && !isPost(), selected = (selection == FullSelection);
	if (!displayFromName() && !Is<HistoryMessageForwarded>()) {
		if (const HistoryMessageVia *via = Get<HistoryMessageVia>()) {
			p.setFont(st::msgServiceNameFont);
			p.setPen(selected ? (outbg ? st::msgOutServiceFgSelected : st::msgInServiceFgSelected) : (outbg ? st::msgOutServiceFg : st::msgInServiceFg));
			p.drawTextLeft(trect.left(), trect.top(), _history->width, via->_text);
			trect.setY(trect.y() + st::msgServiceNameFont->height);
		}
	}

	p.setPen(st::msgColor);
	p.setFont(st::msgFont);
	uint16 selectedFrom = (selection == FullSelection) ? 0 : (selection >> 16) & 0xFFFF;
	uint16 selectedTo = (selection == FullSelection) ? 0 : selection & 0xFFFF;
	_text.draw(p, trect.x(), trect.y(), trect.width(), style::al_left, 0, -1, selectedFrom, selectedTo);
}

void HistoryMessage::destroy() {
	eraseFromOverview();
	HistoryItem::destroy();
}

int32 HistoryMessage::resize(int32 width) {
	if (width < st::msgMinWidth) return _height;

	width -= st::msgMargin.left() + st::msgMargin.right();
	if (width < st::msgPadding.left() + st::msgPadding.right() + 1) {
		width = st::msgPadding.left() + st::msgPadding.right() + 1;
	} else if (width > st::msgMaxWidth) {
		width = st::msgMaxWidth;
	}
	if (drawBubble()) {
		HistoryMessageForwarded *fwd = Get<HistoryMessageForwarded>();
		HistoryMessageVia *via = Get<HistoryMessageVia>();

		bool media = (_media && _media->isDisplayed());
		if (width >= _maxw) {
			_height = _minh;
			if (media) _media->resize(_maxw, this);
		} else {
			if (_text.isEmpty()) {
				_height = 0;
			} else {
				int32 textWidth = qMax(width - st::msgPadding.left() - st::msgPadding.right(), 1);
				if (textWidth != _textWidth) {
					textstyleSet(&((out() && !isPost()) ? st::outTextStyle : st::inTextStyle));
					_textWidth = textWidth;
					_textHeight = _text.countHeight(textWidth);
					textstyleRestore();
				}
				_height = st::msgPadding.top() + _textHeight + st::msgPadding.bottom();
			}
			if (media) _height += _media->resize(width, this);
		}

		if (displayFromName()) {
			if (emptyText()) {
				_height += st::msgPadding.top() + st::msgNameFont->height + st::mediaHeaderSkip;
			} else {
				_height += st::msgNameFont->height;
			}
			int32 l = 0, w = 0;
			countPositionAndSize(l, w);
			fromNameUpdated(w);
		} else if (via && !fwd) {
			int32 l = 0, w = 0;
			countPositionAndSize(l, w);
			via->resize(w - st::msgPadding.left() - st::msgPadding.right());
			if (emptyText() && !displayFromName()) {
				_height += st::msgPadding.top() + st::msgNameFont->height + st::mediaHeaderSkip;
			} else {
				_height += st::msgNameFont->height;
			}
		}

		if (displayForwardedFrom()) {
			int32 l = 0, w = 0;
			countPositionAndSize(l, w);
			int32 fwdheight = ((fwd->_text.maxWidth() > (w - st::msgPadding.left() - st::msgPadding.right())) ? 2 : 1) * st::semiboldFont->height;

			if (emptyText() && !displayFromName()) {
				_height += st::msgPadding.top() + fwdheight + st::mediaHeaderSkip;
			} else {
				_height += fwdheight;
			}
		}
	} else {
		_height = _media->resize(width, this);
	}
	_height += st::msgMargin.top() + st::msgMargin.bottom();
	return _height;
}

bool HistoryMessage::hasPoint(int32 x, int32 y) const {
	int32 left = 0, width = 0;
	countPositionAndSize(left, width);
	if (width < 1) return false;

	if (drawBubble()) {
		QRect r(left, st::msgMargin.top(), width, _height - st::msgMargin.top() - st::msgMargin.bottom());
		return r.contains(x, y);
	} else {
		return _media->hasPoint(x - left, y - st::msgMargin.top(), this);
	}
}

bool HistoryMessage::pointInTime(int32 right, int32 bottom, int32 x, int32 y, InfoDisplayType type) const {
	int32 infoRight = right, infoBottom = bottom;
	switch (type) {
	case InfoDisplayDefault:
		infoRight -= st::msgPadding.right() - st::msgDateDelta.x();
		infoBottom -= st::msgPadding.bottom() - st::msgDateDelta.y();
	break;
	case InfoDisplayOverImage:
		infoRight -= st::msgDateImgDelta + st::msgDateImgPadding.x();
		infoBottom -= st::msgDateImgDelta + st::msgDateImgPadding.y();
	break;
	}
	int32 dateX = infoRight - HistoryMessage::infoWidth() + HistoryMessage::timeLeft();
	int32 dateY = infoBottom - st::msgDateFont->height;
	return QRect(dateX, dateY, HistoryMessage::timeWidth(), st::msgDateFont->height).contains(x, y);
}

void HistoryMessage::getState(TextLinkPtr &lnk, HistoryCursorState &state, int32 x, int32 y) const {
	lnk = TextLinkPtr();
	state = HistoryDefaultCursorState;

	int32 left = 0, width = 0;
	countPositionAndSize(left, width);

	if (displayFromPhoto()) {
		int32 photoleft = left + ((!isPost() && out() && !Adaptive::Wide()) ? (width + (st::msgPhotoSkip - st::msgPhotoSize)) : (-st::msgPhotoSkip));
		if (x >= photoleft && x < photoleft + st::msgPhotoSize && y >= _height - st::msgMargin.bottom() - st::msgPhotoSize && y < _height - st::msgMargin.bottom()) {
			lnk = author()->lnk;
			return;
		}
	}
	if (width < 1) return;

	if (drawBubble()) {
		const HistoryMessageForwarded *fwd = Get<HistoryMessageForwarded>();
		const HistoryMessageVia *via = Get<HistoryMessageVia>();

		QRect r(left, st::msgMargin.top(), width, _height - st::msgMargin.top() - st::msgMargin.bottom());
		if (displayFromName()) { // from user left name
			if (y >= r.top() + st::msgPadding.top() && y < r.top() + st::msgPadding.top() + st::msgNameFont->height) {
				if (x >= r.left() + st::msgPadding.left() && x < r.left() + r.width() - st::msgPadding.right() && x < r.left() + st::msgPadding.left() + author()->nameText.maxWidth()) {
					lnk = author()->lnk;
					return;
				}
				if (via && !fwd && x >= r.left() + st::msgPadding.left() + author()->nameText.maxWidth() + st::msgServiceFont->spacew && x < r.left() + st::msgPadding.left() + author()->nameText.maxWidth() + st::msgServiceFont->spacew + via->_width) {
					lnk = via->_lnk;
					return;
				}
			}
			r.setTop(r.top() + st::msgNameFont->height);
		}
		if (displayForwardedFrom()) {
			QRect trect(r.marginsAdded(-st::msgPadding));
			int32 fwdheight = ((fwd->_text.maxWidth() > trect.width()) ? 2 : 1) * st::semiboldFont->height;
			if (y >= trect.top() && y < trect.top() + fwdheight) {
				bool inText = false;
				bool breakEverywhere = (fwd->_text.countHeight(trect.width()) > 2 * st::semiboldFont->height);
				textstyleSet(&st::inFwdTextStyle);
				fwd->_text.getState(lnk, inText, x - trect.left(), y - trect.top(), trect.right() - trect.left(), style::al_left, breakEverywhere);
				textstyleRestore();
				if (breakEverywhere) {
					state = HistoryInForwardedCursorState;
				}
				return;
			}
			y -= fwdheight;
			r.setHeight(r.height() - fwdheight);
		}
		getStateFromMessageText(lnk, state, x, y, r);
	} else {
		_media->getState(lnk, state, x - left, y - st::msgMargin.top(), this);
	}
}

void HistoryMessage::getStateFromMessageText(TextLinkPtr &lnk, HistoryCursorState &state, int32 x, int32 y, const QRect &r) const {
	bool inDate = false;

	QRect trect(r.marginsAdded(-st::msgPadding));

	const HistoryMessageForwarded *fwd = Get<HistoryMessageForwarded>();
	if (!displayFromName() && !fwd) {
		if (const HistoryMessageVia *via = Get<HistoryMessageVia>()) {
			if (x >= trect.left() && y >= trect.top() && y < trect.top() + st::msgNameFont->height && x < trect.left() + via->_width) {
				lnk = via->_lnk;
				return;
			}
			trect.setTop(trect.top() + st::msgNameFont->height);
		}
	}

	TextLinkPtr medialnk;
	if (_media && _media->isDisplayed()) {
		if (!_media->customInfoLayout()) {
			inDate = HistoryMessage::pointInTime(r.x() + r.width(), r.y() + r.height(), x, y, InfoDisplayDefault);
		}
		if (y >= r.bottom() - _media->height() && y < r.bottom()) {
			_media->getState(lnk, state, x - r.left(), y - (r.bottom() - _media->height()), this);
			if (inDate) state = HistoryInDateCursorState;
			return;
		}
		trect.setBottom(trect.bottom() - _media->height());
	} else {
		inDate = HistoryMessage::pointInTime(r.x() + r.width(), r.y() + r.height(), x, y, InfoDisplayDefault);
	}

	textstyleSet(&((out() && !isPost()) ? st::outTextStyle : st::inTextStyle));
	bool inText = false;
	_text.getState(lnk, inText, x - trect.x(), y - trect.y(), trect.width());
	textstyleRestore();

	if (inDate) {
		state = HistoryInDateCursorState;
	} else if (inText) {
		state = HistoryInTextCursorState;
	} else {
		state = HistoryDefaultCursorState;
	}
}

void HistoryMessage::getSymbol(uint16 &symbol, bool &after, bool &upon, int32 x, int32 y) const {
	symbol = 0;
	after = false;
	upon = false;
	if (drawBubble()) {
		int32 left = 0, width = 0;
		countPositionAndSize(left, width);
		if (width < 1) return;

		const HistoryMessageForwarded *fwd = Get<HistoryMessageForwarded>();
		const HistoryMessageVia *via = Get<HistoryMessageVia>();

		QRect r(left, st::msgMargin.top(), width, _height - st::msgMargin.top() - st::msgMargin.bottom());
		if (displayFromName()) { // from user left name
			r.setTop(r.top() + st::msgNameFont->height);
		} else if (via && !fwd) {
			r.setTop(r.top() + st::msgNameFont->height);
		}
		QRect trect(r.marginsAdded(-st::msgPadding));
		if (displayForwardedFrom()) {
			int32 fwdheight = ((fwd->_text.maxWidth() > trect.width()) ? 2 : 1) * st::semiboldFont->height;
			y -= fwdheight;
			r.setHeight(r.height() - fwdheight);
		}
		if (_media && _media->isDisplayed()) {
			trect.setBottom(trect.bottom() - _media->height());
		}

		textstyleSet(&((out() && !isPost()) ? st::outTextStyle : st::inTextStyle));
		_text.getSymbol(symbol, after, upon, x - trect.x(), y - trect.y(), trect.width());
		textstyleRestore();
	}
}

void HistoryMessage::drawInDialog(Painter &p, const QRect &r, bool act, const HistoryItem *&cacheFor, Text &cache) const {
	if (cacheFor != this) {
		cacheFor = this;
		QString msg(inDialogsText());
		if ((!_history->peer->isUser() || out()) && !isPost()) {
			TextCustomTagsMap custom;
			custom.insert(QChar('c'), qMakePair(textcmdStartLink(1), textcmdStopLink()));
			msg = lng_message_with_from(lt_from, textRichPrepare((author() == App::self()) ? lang(lng_from_you) : author()->shortName()), lt_message, textRichPrepare(msg));
			cache.setRichText(st::dlgHistFont, msg, _textDlgOptions, custom);
		} else {
			cache.setText(st::dlgHistFont, msg, _textDlgOptions);
		}
	}
	if (r.width()) {
		textstyleSet(&(act ? st::dlgActiveTextStyle : st::dlgTextStyle));
		p.setFont(st::dlgHistFont->f);
		p.setPen((act ? st::dlgActiveColor : (emptyText() ? st::dlgSystemColor : st::dlgTextColor))->p);
		cache.drawElided(p, r.left(), r.top(), r.width(), r.height() / st::dlgHistFont->height);
		textstyleRestore();
	}
}

QString HistoryMessage::notificationHeader() const {
    return (!_history->peer->isUser() && !isPost()) ? from()->name : QString();
}

QString HistoryMessage::notificationText() const {
	QString msg(inDialogsText());
    if (msg.size() > 0xFF) msg = msg.mid(0, 0xFF) + qsl("..");
    return msg;
}

HistoryMessage::~HistoryMessage() {
	if (_media) {
		_media->unregItem(this);
		deleteAndMark(_media);
	}
	if (_flags & MTPDmessage::flag_reply_markup) {
		App::clearReplyMarkup(channelId(), id);
	}
}

HistoryReply::HistoryReply(History *history, HistoryBlock *block, const MTPDmessage &msg) : HistoryMessage(history, block, msg)
, replyToMsgId(msg.vreply_to_msg_id.v)
, replyToMsg(0)
, replyToVersion(0)
, _maxReplyWidth(0)
, _replyToVia(0) {
	if (!updateReplyTo() && App::api()) {
		App::api()->requestReplyTo(this, history->peer->asChannel(), replyToMsgId);
	}
}

HistoryReply::HistoryReply(History *history, HistoryBlock *block, MsgId msgId, int32 flags, int32 viaBotId, MsgId replyTo, QDateTime date, int32 from, DocumentData *doc, const QString &caption)
: HistoryMessage(history, block, msgId, flags, viaBotId, date, from, doc, caption)
, replyToMsgId(replyTo)
, replyToMsg(0)
, replyToVersion(0)
, _maxReplyWidth(0)
, _replyToVia(0) {
	if (!updateReplyTo() && App::api()) {
		App::api()->requestReplyTo(this, history->peer->asChannel(), replyToMsgId);
	}
}

HistoryReply::HistoryReply(History *history, HistoryBlock *block, MsgId msgId, int32 flags, int32 viaBotId, MsgId replyTo, QDateTime date, int32 from, PhotoData *photo, const QString &caption)
: HistoryMessage(history, block, msgId, flags, viaBotId, date, from, photo, caption)
, replyToMsgId(replyTo)
, replyToMsg(0)
, replyToVersion(0)
, _maxReplyWidth(0)
, _replyToVia(0) {
	if (!updateReplyTo() && App::api()) {
		App::api()->requestReplyTo(this, history->peer->asChannel(), replyToMsgId);
	}
	replyToNameUpdated();
}

QString HistoryReply::selectedText(uint32 selection) const {
	if (selection != FullSelection || !replyToMsg) return HistoryMessage::selectedText(selection);
	QString result, original = HistoryMessage::selectedText(selection);
	result.reserve(lang(lng_in_reply_to).size() + replyToMsg->author()->name.size() + 4 + original.size());
	result.append('[').append(lang(lng_in_reply_to)).append(' ').append(replyToMsg->author()->name).append(qsl("]\n")).append(original);
	return result;
}

void HistoryReply::initDimensions() {
	replyToNameUpdated();
	HistoryMessage::initDimensions();
	if (!_media) {
		int32 replyw = st::msgPadding.left() + _maxReplyWidth - st::msgReplyPadding.left() - st::msgReplyPadding.right() + st::msgPadding.right();
		if (_replyToVia) {
			replyw += st::msgServiceFont->spacew + _replyToVia->_maxWidth;
		}
		if (replyw > _maxw) _maxw = replyw;
	}
}

bool HistoryReply::updateReplyTo(bool force) {
	if (replyToMsg || !replyToMsgId) return true;
	replyToMsg = App::histItemById(channelId(), replyToMsgId);

	if (replyToMsg) {
		App::historyRegReply(this, replyToMsg);
		replyToText.setText(st::msgFont, replyToMsg->inReplyText(), _textDlgOptions);

		replyToNameUpdated();

		replyToLnk = TextLinkPtr(new MessageLink(replyToMsg->history()->peer->id, replyToMsg->id));
		if (!replyToMsg->Is<HistoryMessageForwarded>()) {
			if (UserData *bot = replyToMsg->viaBot()) {
				_replyToVia = new HistoryMessageVia(0);
				_replyToVia->create(peerToUser(bot->id));
			}
		}
	} else if (force) {
		replyToMsgId = 0;
	}
	if (force) {
		initDimensions();
		Notify::historyItemResized(this);
	}
	return (replyToMsg || !replyToMsgId);
}

void HistoryReply::replyToNameUpdated() const {
	if (replyToMsg) {
		QString name = (_replyToVia && replyToMsg->author()->isUser()) ? replyToMsg->author()->asUser()->firstName : App::peerName(replyToMsg->author());
		replyToName.setText(st::msgServiceNameFont, name, _textNameOptions);
		replyToVersion = replyToMsg->author()->nameVersion;
		bool hasPreview = replyToMsg->getMedia() ? replyToMsg->getMedia()->hasReplyPreview() : false;
		int32 previewSkip = hasPreview ? (st::msgReplyBarSize.height() + st::msgReplyBarSkip - st::msgReplyBarSize.width() - st::msgReplyBarPos.x()) : 0;
		int32 w = replyToName.maxWidth();
		if (_replyToVia) {
			w += st::msgServiceFont->spacew + _replyToVia->_maxWidth;
		}

		_maxReplyWidth = previewSkip + qMax(w, qMin(replyToText.maxWidth(), int32(st::maxSignatureSize)));
	} else {
		_maxReplyWidth = st::msgDateFont->width(lang(replyToMsgId ? lng_profile_loading : lng_deleted_message));
	}
	_maxReplyWidth = st::msgReplyPadding.left() + st::msgReplyBarSkip + _maxReplyWidth + st::msgReplyPadding.right();
}

int32 HistoryReply::replyToWidth() const {
	return _maxReplyWidth;
}

TextLinkPtr HistoryReply::replyToLink() const {
	return replyToLnk;
}

MsgId HistoryReply::replyToId() const {
	return replyToMsgId;
}

HistoryItem *HistoryReply::replyToMessage() const {
	return replyToMsg;
}

void HistoryReply::replyToReplaced(HistoryItem *oldItem, HistoryItem *newItem) {
	if (replyToMsg == oldItem) {
		delete _replyToVia;
		_replyToVia = 0;
		replyToMsg = newItem;
		if (!newItem) {
			replyToMsgId = 0;
			initDimensions();
		} else if (!replyToMsg->Is<HistoryMessageForwarded>()) {
			if (UserData *bot = replyToMsg->viaBot()) {
				_replyToVia = new HistoryMessageVia(0);
				_replyToVia->create(peerToUser(bot->id));
			}
		}
	}
}

void HistoryReply::draw(Painter &p, const QRect &r, uint32 selection, uint64 ms) const {
	if (replyToMsg && replyToMsg->author()->nameVersion > replyToVersion) {
		replyToNameUpdated();
	}
	HistoryMessage::draw(p, r, selection, ms);
}

void HistoryReply::drawReplyTo(Painter &p, int32 x, int32 y, int32 w, bool selected, bool likeService) const {
	style::color bar;
	bool outbg = out() && !isPost();
	if (likeService) {
		bar = st::white;
	} else {
		bar = (selected ? (outbg ? st::msgOutReplyBarSelColor : st::msgInReplyBarSelColor) : (outbg ? st::msgOutReplyBarColor : st::msgInReplyBarColor));
	}
	QRect rbar(rtlrect(x + st::msgReplyBarPos.x(), y + st::msgReplyPadding.top() + st::msgReplyBarPos.y(), st::msgReplyBarSize.width(), st::msgReplyBarSize.height(), w + 2 * x));
	p.fillRect(rbar, bar);

	if (w > st::msgReplyBarSkip) {
		if (replyToMsg) {
			bool hasPreview = replyToMsg->getMedia() ? replyToMsg->getMedia()->hasReplyPreview() : false;
			int previewSkip = hasPreview ? (st::msgReplyBarSize.height() + st::msgReplyBarSkip - st::msgReplyBarSize.width() - st::msgReplyBarPos.x()) : 0;

			if (hasPreview) {
				ImagePtr replyPreview = replyToMsg->getMedia()->replyPreview();
				if (!replyPreview->isNull()) {
					QRect to(rtlrect(x + st::msgReplyBarSkip, y + st::msgReplyPadding.top() + st::msgReplyBarPos.y(), st::msgReplyBarSize.height(), st::msgReplyBarSize.height(), w + 2 * x));
					p.drawPixmap(to.x(), to.y(), replyPreview->pixSingle(replyPreview->width() / cIntRetinaFactor(), replyPreview->height() / cIntRetinaFactor(), to.width(), to.height()));
					if (selected) {
						App::roundRect(p, to, textstyleCurrent()->selectOverlay, SelectedOverlayCorners);
					}
				}
			}
			if (w > st::msgReplyBarSkip + previewSkip) {
				if (likeService) {
					p.setPen(st::white);
				} else {
					p.setPen(selected ? (outbg ? st::msgOutServiceFgSelected : st::msgInServiceFgSelected) : (outbg ? st::msgOutServiceFg : st::msgInServiceFg));
				}
				replyToName.drawLeftElided(p, x + st::msgReplyBarSkip + previewSkip, y + st::msgReplyPadding.top(), w - st::msgReplyBarSkip - previewSkip, w + 2 * x);
				if (_replyToVia && w > st::msgReplyBarSkip + previewSkip + replyToName.maxWidth() + st::msgServiceFont->spacew) {
					p.setFont(st::msgServiceFont);
					p.drawText(x + st::msgReplyBarSkip + previewSkip + replyToName.maxWidth() + st::msgServiceFont->spacew, y + st::msgReplyPadding.top() + st::msgServiceFont->ascent, _replyToVia->_text);
				}

				HistoryMessage *replyToAsMsg = replyToMsg->toHistoryMessage();
				if (likeService) {
				} else if ((replyToAsMsg && replyToAsMsg->emptyText()) || replyToMsg->serviceMsg()) {
					style::color date(outbg ? (selected ? st::msgOutDateFgSelected : st::msgOutDateFg) : (selected ? st::msgInDateFgSelected : st::msgInDateFg));
					p.setPen(date);
				} else {
					p.setPen(st::msgColor);
				}
				replyToText.drawLeftElided(p, x + st::msgReplyBarSkip + previewSkip, y + st::msgReplyPadding.top() + st::msgServiceNameFont->height, w - st::msgReplyBarSkip - previewSkip, w + 2 * x);
			}
		} else {
			p.setFont(st::msgDateFont);
			style::color date(outbg ? (selected ? st::msgOutDateFgSelected : st::msgOutDateFg) : (selected ? st::msgInDateFgSelected : st::msgInDateFg));
			p.setPen(likeService ? st::white : date);
			p.drawTextLeft(x + st::msgReplyBarSkip, y + st::msgReplyPadding.top() + (st::msgReplyBarSize.height() - st::msgDateFont->height) / 2, w + 2 * x, st::msgDateFont->elided(lang(replyToMsgId ? lng_profile_loading : lng_deleted_message), w - st::msgReplyBarSkip));
		}
	}
}

void HistoryReply::drawMessageText(Painter &p, QRect trect, uint32 selection) const {
	int32 h = st::msgReplyPadding.top() + st::msgReplyBarSize.height() + st::msgReplyPadding.bottom();

	drawReplyTo(p, trect.x(), trect.y(), trect.width(), (selection == FullSelection));

	trect.setY(trect.y() + h);
	HistoryMessage::drawMessageText(p, trect, selection);
}

int32 HistoryReply::resize(int32 width) {
	HistoryMessage::resize(width);

	if (drawBubble()) {
		if (emptyText() && !displayFromName() && !Is<HistoryMessageVia>()) {
			_height += st::msgPadding.top() + st::msgReplyPadding.top() + st::msgReplyBarSize.height() + st::msgReplyPadding.bottom() + st::mediaHeaderSkip;
		} else {
			_height += st::msgReplyPadding.top() + st::msgReplyBarSize.height() + st::msgReplyPadding.bottom();
		}
		if (_replyToVia) {
			bool hasPreview = replyToMsg->getMedia() ? replyToMsg->getMedia()->hasReplyPreview() : false;
			int previewSkip = hasPreview ? (st::msgReplyBarSize.height() + st::msgReplyBarSkip - st::msgReplyBarSize.width() - st::msgReplyBarPos.x()) : 0;
			_replyToVia->resize(width - st::msgPadding.left() - st::msgPadding.right() - st::msgReplyBarSkip + previewSkip + replyToName.maxWidth() + st::msgServiceFont->spacew);
		}
	}
	return _height;
}

void HistoryReply::resizeVia(int32 w) const {
	if (!_replyToVia) return;

	bool hasPreview = replyToMsg->getMedia() ? replyToMsg->getMedia()->hasReplyPreview() : false;
	int previewSkip = hasPreview ? (st::msgReplyBarSize.height() + st::msgReplyBarSkip - st::msgReplyBarSize.width() - st::msgReplyBarPos.x()) : 0;
	_replyToVia->resize(w - st::msgReplyBarSkip - previewSkip - replyToName.maxWidth() - st::msgServiceFont->spacew);
}

bool HistoryReply::hasPoint(int32 x, int32 y) const {
	if (drawBubble()) {
		int32 left = 0, width = 0;
		countPositionAndSize(left, width);
		if (width < 1) return false;

		QRect r(left, st::msgMargin.top(), width, _height - st::msgMargin.top() - st::msgMargin.bottom());
		return r.contains(x, y);
	}
	return HistoryMessage::hasPoint(x, y);
}

void HistoryReply::getState(TextLinkPtr &lnk, HistoryCursorState &state, int32 x, int32 y) const {
	lnk = TextLinkPtr();
	state = HistoryDefaultCursorState;

	if (drawBubble()) {
		int32 left = 0, width = 0;
		countPositionAndSize(left, width);
		if (displayFromPhoto()) {
			int32 photoleft = left + ((!isPost() && out()) ? (width + (st::msgPhotoSkip - st::msgPhotoSize)) : (-st::msgPhotoSkip));
			if (x >= photoleft && x < photoleft + st::msgPhotoSize) {
				return HistoryMessage::getState(lnk, state, x, y);
			}
		}
		if (width < 1) return;

		QRect r(left, st::msgMargin.top(), width, _height - st::msgMargin.top() - st::msgMargin.bottom());
		if (displayFromName()) {
			style::font nameFont(st::msgNameFont);
			if (y >= r.top() + st::msgPadding.top() && y < r.top() + st::msgPadding.top() + nameFont->height) {
				return HistoryMessage::getState(lnk, state, x, y);
			}
			r.setTop(r.top() + nameFont->height);
		}
		QRect trect(r.marginsAdded(-st::msgPadding));

		int32 h = st::msgReplyPadding.top() + st::msgReplyBarSize.height() + st::msgReplyPadding.bottom();
		if (y >= trect.top() && y < trect.top() + h) {
			if (replyToMsg && y >= trect.top() + st::msgReplyPadding.top() && y < trect.top() + st::msgReplyPadding.top() + st::msgReplyBarSize.height() && x >= trect.left() && x < trect.right()) {
				lnk = replyToLnk;
			}
			return;
		}
		y -= h;
	}
	return HistoryMessage::getState(lnk, state, x, y);
}

void HistoryReply::getStateFromMessageText(TextLinkPtr &lnk, HistoryCursorState &state, int32 x, int32 y, const QRect &r) const {
	int32 h = st::msgReplyPadding.top() + st::msgReplyBarSize.height() + st::msgReplyPadding.bottom();

	QRect realr(r);
	realr.setHeight(r.height() - h);
	HistoryMessage::getStateFromMessageText(lnk, state, x, y, realr);
}

void HistoryReply::getSymbol(uint16 &symbol, bool &after, bool &upon, int32 x, int32 y) const {
	symbol = 0;
	after = false;
	upon = false;

	if (drawBubble()) {
		int32 left = 0, width = 0;
		countPositionAndSize(left, width);
		if (width < 1) return;

		QRect r(left, st::msgMargin.top(), width, _height - st::msgMargin.top() - st::msgMargin.bottom());
		if (displayFromName()) {
			style::font nameFont(st::msgNameFont);
			if (y >= r.top() + st::msgPadding.top() && y < r.top() + st::msgPadding.top() + nameFont->height) {
				return HistoryMessage::getSymbol(symbol, after, upon, x, y);
			}
			r.setTop(r.top() + nameFont->height);
		}
		QRect trect(r.marginsAdded(-st::msgPadding));

		int32 h = st::msgReplyPadding.top() + st::msgReplyBarSize.height() + st::msgReplyPadding.bottom();
		y -= h;
	}
	return HistoryMessage::getSymbol(symbol, after, upon, x, y);
}

HistoryReply::~HistoryReply() {
	if (replyToMsg) {
		App::historyUnregReply(this, replyToMsg);
	} else if (replyToMsgId && App::api()) {
		App::api()->itemRemoved(this);
	}
	deleteAndMark(_replyToVia);
}

void HistoryServiceMsg::setMessageByAction(const MTPmessageAction &action) {
	QList<TextLinkPtr> links;
	LangString text = lang(lng_message_empty);
	QString from = textcmdLink(1, _from->name);

	switch (action.type()) {
	case mtpc_messageActionChatAddUser: {
		const MTPDmessageActionChatAddUser &d(action.c_messageActionChatAddUser());
		const QVector<MTPint> &v(d.vusers.c_vector().v);
		bool foundSelf = false;
		for (int32 i = 0, l = v.size(); i < l; ++i) {
			if (v.at(i).v == MTP::authedId()) {
				foundSelf = true;
				break;
			}
		}
		if (v.size() == 1) {
			UserData *u = App::user(peerFromUser(v.at(0)));
			if (u == _from) {
				text = lng_action_user_joined(lt_from, from);
			} else {
				links.push_back(TextLinkPtr(new PeerLink(u)));
				text = lng_action_add_user(lt_from, from, lt_user, textcmdLink(2, u->name));
			}
		} else if (v.isEmpty()) {
			text = lng_action_add_user(lt_from, from, lt_user, "somebody");
		} else {
			for (int32 i = 0, l = v.size(); i < l; ++i) {
				UserData *u = App::user(peerFromUser(v.at(i)));
				QString linkText = textcmdLink(i + 2, u->name);
				if (i == 0) {
					text = linkText;
				} else if (i + 1 < l) {
					text = lng_action_add_users_and_one(lt_accumulated, text, lt_user, linkText);
				} else {
					text = lng_action_add_users_and_last(lt_accumulated, text, lt_user, linkText);
				}
				links.push_back(TextLinkPtr(new PeerLink(u)));
			}
			text = lng_action_add_users_many(lt_from, from, lt_users, text);
		}
		if (foundSelf) {
			if (unread() && history()->peer->isChat() && !history()->peer->asChat()->inviterForSpamReport && _from->isUser()) {
				history()->peer->asChat()->inviterForSpamReport = peerToUser(_from->id);
			}
			if (history()->peer->isMegagroup()) {
				history()->peer->asChannel()->mgInfo->joinedMessageFound = true;
			}
		}
	} break;

	case mtpc_messageActionChatJoinedByLink: {
		const MTPDmessageActionChatJoinedByLink &d(action.c_messageActionChatJoinedByLink());
		if (true || peerFromUser(d.vinviter_id) == _from->id) {
			text = lng_action_user_joined_by_link(lt_from, from);
		//} else {
			//UserData *u = App::user(App::peerFromUser(d.vinviter_id));
			//second = TextLinkPtr(new PeerLink(u));
			//text = lng_action_user_joined_by_link_from(lt_from, from, lt_inviter, textcmdLink(2, u->name));
		}
		if (_from->isSelf() && history()->peer->isMegagroup()) {
			history()->peer->asChannel()->mgInfo->joinedMessageFound = true;
		}
	} break;

	case mtpc_messageActionChatCreate: {
		const MTPDmessageActionChatCreate &d(action.c_messageActionChatCreate());
		text = lng_action_created_chat(lt_from, from, lt_title, textClean(qs(d.vtitle)));
		if (unread()) {
			if (history()->peer->isChat() && !history()->peer->asChat()->inviterForSpamReport && _from->isUser() && peerToUser(_from->id) != MTP::authedId()) {
				history()->peer->asChat()->inviterForSpamReport = peerToUser(_from->id);
			}
		}
	} break;

	case mtpc_messageActionChannelCreate: {
		const MTPDmessageActionChannelCreate &d(action.c_messageActionChannelCreate());
		if (isPost()) {
			text = lng_action_created_channel(lt_title, textClean(qs(d.vtitle)));
		} else {
			text = lng_action_created_chat(lt_from, from, lt_title, textClean(qs(d.vtitle)));
		}
	} break;

	case mtpc_messageActionChatDeletePhoto: {
		text = isPost() ? lang(lng_action_removed_photo_channel) : lng_action_removed_photo(lt_from, from);
	} break;

	case mtpc_messageActionChatDeleteUser: {
		const MTPDmessageActionChatDeleteUser &d(action.c_messageActionChatDeleteUser());
		if (peerFromUser(d.vuser_id) == _from->id) {
			text = lng_action_user_left(lt_from, from);
		} else {
			UserData *u = App::user(peerFromUser(d.vuser_id));
			links.push_back(TextLinkPtr(new PeerLink(u)));
			text = lng_action_kick_user(lt_from, from, lt_user, textcmdLink(2, u->name));
		}
	} break;

	case mtpc_messageActionChatEditPhoto: {
		const MTPDmessageActionChatEditPhoto &d(action.c_messageActionChatEditPhoto());
		if (d.vphoto.type() == mtpc_photo) {
			_media = new HistoryPhoto(history()->peer, d.vphoto.c_photo(), st::msgServicePhotoWidth);
		}
		text = isPost() ? lang(lng_action_changed_photo_channel) : lng_action_changed_photo(lt_from, from);
	} break;

	case mtpc_messageActionChatEditTitle: {
		const MTPDmessageActionChatEditTitle &d(action.c_messageActionChatEditTitle());
		text = isPost() ? lng_action_changed_title_channel(lt_title, textClean(qs(d.vtitle))) : lng_action_changed_title(lt_from, from, lt_title, textClean(qs(d.vtitle)));
	} break;

	case mtpc_messageActionChatMigrateTo: {
		_flags |= MTPDmessage_flag_IS_GROUP_MIGRATE;
		const MTPDmessageActionChatMigrateTo &d(action.c_messageActionChatMigrateTo());
		if (true/*PeerData *channel = App::peerLoaded(peerFromChannel(d.vchannel_id))*/) {
			text = lang(lng_action_group_migrate);
		} else {
			text = lang(lng_contacts_loading);
		}
	} break;

	case mtpc_messageActionChannelMigrateFrom: {
		_flags |= MTPDmessage_flag_IS_GROUP_MIGRATE;
		const MTPDmessageActionChannelMigrateFrom &d(action.c_messageActionChannelMigrateFrom());
		if (true/*PeerData *chat = App::peerLoaded(peerFromChannel(d.vchat_id))*/) {
			text = lang(lng_action_group_migrate);
		} else {
			text = lang(lng_contacts_loading);
		}
	} break;

	default: from = QString(); break;
	}

	textstyleSet(&st::serviceTextStyle);
	_text.setText(st::msgServiceFont, text, _historySrvOptions);
	textstyleRestore();
	if (!from.isEmpty()) {
		_text.setLink(1, TextLinkPtr(new PeerLink(_from)));
	}
	for (int32 i = 0, l = links.size(); i < l; ++i) {
		_text.setLink(i + 2, links.at(i));
	}
}

HistoryServiceMsg::HistoryServiceMsg(History *history, HistoryBlock *block, const MTPDmessageService &msg) :
	HistoryItem(history, block, msg.vid.v, msg.vflags.v, ::date(msg.vdate), msg.has_from_id() ? msg.vfrom_id.v : 0)
, _text(st::msgMinWidth)
, _media(0)
{
	setMessageByAction(msg.vaction);
}

HistoryServiceMsg::HistoryServiceMsg(History *history, HistoryBlock *block, MsgId msgId, QDateTime date, const QString &msg, int32 flags, HistoryMedia *media, int32 from) :
	HistoryItem(history, block, msgId, flags, date, from)
, _text(st::msgServiceFont, msg, _historySrvOptions, st::dlgMinWidth)
, _media(media)
{
}

void HistoryServiceMsg::initDimensions() {
	_maxw = _text.maxWidth() + st::msgServicePadding.left() + st::msgServicePadding.right();
	_minh = _text.minHeight();
	if (_media) _media->initDimensions(this);
}

void HistoryServiceMsg::countPositionAndSize(int32 &left, int32 &width) const {
	left = st::msgServiceMargin.left();
	int32 maxwidth = _history->width;
	if (Adaptive::Wide()) {
		maxwidth = qMin(maxwidth, int32(st::msgMaxWidth + 2 * st::msgPhotoSkip));
	}
	width = maxwidth - st::msgServiceMargin.left() - st::msgServiceMargin.left();
}

QString HistoryServiceMsg::selectedText(uint32 selection) const {
	uint16 selectedFrom = (selection == FullSelection) ? 0 : (selection >> 16) & 0xFFFF;
	uint16 selectedTo = (selection == FullSelection) ? 0xFFFF : (selection & 0xFFFF);
	return _text.original(selectedFrom, selectedTo);
}

QString HistoryServiceMsg::inDialogsText() const {
	return _text.original(0, 0xFFFF, Text::ExpandLinksNone);
}

QString HistoryServiceMsg::inReplyText() const {
	QString result = HistoryServiceMsg::inDialogsText();
	return result.trimmed().startsWith(author()->name) ? result.trimmed().mid(author()->name.size()).trimmed() : result;
}

void HistoryServiceMsg::setServiceText(const QString &text) {
	textstyleSet(&st::serviceTextStyle);
	_text.setText(st::msgServiceFont, text, _historySrvOptions);
	textstyleRestore();
	initDimensions();
}

void HistoryServiceMsg::draw(Painter &p, const QRect &r, uint32 selection, uint64 ms) const {
	uint64 animms = App::main() ? App::main()->animActiveTimeStart(this) : 0;
	if (animms > 0 && animms <= ms) {
		animms = ms - animms;
		if (animms > st::activeFadeInDuration + st::activeFadeOutDuration) {
			App::main()->stopAnimActive();
		} else {
			textstyleSet(&st::inTextStyle);
			float64 dt = (animms > st::activeFadeInDuration) ? (1 - (animms - st::activeFadeInDuration) / float64(st::activeFadeOutDuration)) : (animms / float64(st::activeFadeInDuration));
			float64 o = p.opacity();
			p.setOpacity(o * dt);
			p.fillRect(0, 0, _history->width, _height, textstyleCurrent()->selectOverlay->b);
			p.setOpacity(o);
		}
	}

	textstyleSet(&st::serviceTextStyle);

	int32 left = 0, width = 0, height = _height - st::msgServiceMargin.top() - st::msgServiceMargin.bottom(); // two small margins
	countPositionAndSize(left, width);
	if (width < 1) return;

	if (_media) {
		height -= st::msgServiceMargin.top() + _media->height();
		p.save();
		int32 left = st::msgServiceMargin.left() + (width - _media->maxWidth()) / 2, top = st::msgServiceMargin.top() + height + st::msgServiceMargin.top();
		p.translate(left, top);
		_media->draw(p, this, r.translated(-left, -top), selection == FullSelection, ms);
		p.restore();
	}

	QRect trect(QRect(left, st::msgServiceMargin.top(), width, height).marginsAdded(-st::msgServicePadding));

	if (width > _maxw) {
		left += (width - _maxw) / 2;
		width = _maxw;
	}
	App::roundRect(p, left, st::msgServiceMargin.top(), width, height, App::msgServiceBg(), (selection == FullSelection) ? ServiceSelectedCorners : ServiceCorners);

	p.setBrush(Qt::NoBrush);
	p.setPen(st::msgServiceColor->p);
	p.setFont(st::msgServiceFont->f);
	uint16 selectedFrom = (selection == FullSelection) ? 0 : (selection >> 16) & 0xFFFF;
	uint16 selectedTo = (selection == FullSelection) ? 0 : selection & 0xFFFF;
	_text.draw(p, trect.x(), trect.y(), trect.width(), Qt::AlignCenter, 0, -1, selectedFrom, selectedTo);
	textstyleRestore();
}

int32 HistoryServiceMsg::resize(int32 width) {
	int32 maxwidth = _history->width;
	if (Adaptive::Wide()) {
		maxwidth = qMin(maxwidth, int32(st::msgMaxWidth + 2 * st::msgPhotoSkip));
	}
	if (width > maxwidth) width = maxwidth;
	width -= st::msgServiceMargin.left() + st::msgServiceMargin.left(); // two small margins
	if (width < st::msgServicePadding.left() + st::msgServicePadding.right() + 1) width = st::msgServicePadding.left() + st::msgServicePadding.right() + 1;

	int32 nwidth = qMax(width - st::msgPadding.left() - st::msgPadding.right(), 0);
	if (nwidth != _textWidth) {
		_textWidth = nwidth;
		textstyleSet(&st::serviceTextStyle);
		_textHeight = _text.countHeight(nwidth);
		textstyleRestore();
	}
	if (width >= _maxw) {
		_height = _minh;
	} else {
		_height = _textHeight;
	}
	_height += st::msgServicePadding.top() + st::msgServicePadding.bottom() + st::msgServiceMargin.top() + st::msgServiceMargin.bottom();
	if (_media) {
		_height += st::msgServiceMargin.top() + _media->resize(_media->currentWidth(), this);
	}
	return _height;
}

bool HistoryServiceMsg::hasPoint(int32 x, int32 y) const {
	int32 left = 0, width = 0, height = _height - st::msgServiceMargin.top() - st::msgServiceMargin.bottom(); // two small margins
	countPositionAndSize(left, width);
	if (width < 1) return false;

	if (_media) {
		height -= st::msgServiceMargin.top() + _media->height();
	}
	return QRect(left, st::msgServiceMargin.top(), width, height).contains(x, y);
}

void HistoryServiceMsg::getState(TextLinkPtr &lnk, HistoryCursorState &state, int32 x, int32 y) const {
	lnk = TextLinkPtr();
	state = HistoryDefaultCursorState;

	int32 left = 0, width = 0, height = _height - st::msgServiceMargin.top() - st::msgServiceMargin.bottom(); // two small margins
	countPositionAndSize(left, width);
	if (width < 1) return;

	if (_media) {
		height -= st::msgServiceMargin.top() + _media->height();
	}
	QRect trect(QRect(left, st::msgServiceMargin.top(), width, height).marginsAdded(-st::msgServicePadding));
	if (trect.contains(x, y)) {
		textstyleSet(&st::serviceTextStyle);
		bool inText = false;
		_text.getState(lnk, inText, x - trect.x(), y - trect.y(), trect.width(), Qt::AlignCenter);
		textstyleRestore();
		state = inText ? HistoryInTextCursorState : HistoryDefaultCursorState;
	} else if (_media) {
		_media->getState(lnk, state, x - st::msgServiceMargin.left() - (width - _media->maxWidth()) / 2, y - st::msgServiceMargin.top() - height - st::msgServiceMargin.top(), this);
	}
}

void HistoryServiceMsg::getSymbol(uint16 &symbol, bool &after, bool &upon, int32 x, int32 y) const {
	symbol = 0;
	after = false;
	upon = false;

	int32 left = 0, width = 0, height = _height - st::msgServiceMargin.top() - st::msgServiceMargin.bottom(); // two small margins
	countPositionAndSize(left, width);
	if (width < 1) return;

	if (_media) {
		height -= st::msgServiceMargin.top() + _media->height();
	}
	QRect trect(QRect(left, st::msgServiceMargin.top(), width, height).marginsAdded(-st::msgServicePadding));
	textstyleSet(&st::serviceTextStyle);
	_text.getSymbol(symbol, after, upon, x - trect.x(), y - trect.y(), trect.width(), Qt::AlignCenter);
	textstyleRestore();
}

void HistoryServiceMsg::drawInDialog(Painter &p, const QRect &r, bool act, const HistoryItem *&cacheFor, Text &cache) const {
	if (cacheFor != this) {
		cacheFor = this;
		cache.setText(st::dlgHistFont, inDialogsText(), _textDlgOptions);
	}
	QRect tr(r);
	p.setPen((act ? st::dlgActiveColor : st::dlgSystemColor)->p);
	cache.drawElided(p, tr.left(), tr.top(), tr.width(), tr.height() / st::dlgHistFont->height);
}

QString HistoryServiceMsg::notificationText() const {
    QString msg = _text.original();
    if (msg.size() > 0xFF) msg = msg.mid(0, 0xFF) + qsl("..");
    return msg;
}

HistoryMedia *HistoryServiceMsg::getMedia(bool inOverview) const {
	return inOverview ? 0 : _media;
}

HistoryServiceMsg::~HistoryServiceMsg() {
	delete _media;
}

HistoryDateMsg::HistoryDateMsg(History *history, HistoryBlock *block, const QDate &date) :
HistoryServiceMsg(history, block, clientMsgId(), QDateTime(date), langDayOfMonthFull(date)) {
}

void HistoryDateMsg::setDate(const QDateTime &date) {
	if (this->date.date() != date.date()) {
		setServiceText(langDayOfMonthFull(date.date()));
	}
	HistoryServiceMsg::setDate(date);
}

HistoryItem *createDayServiceMsg(History *history, HistoryBlock *block, QDateTime date) {
	return regItem(new HistoryDateMsg(history, block, date.date()));
}

HistoryGroup::HistoryGroup(History *history, HistoryBlock *block, const MTPDmessageGroup &group, const QDateTime &date) :
HistoryServiceMsg(history, block, clientMsgId(), date, lng_channel_comments_count(lt_count, group.vcount.v)/* + qsl(" (%1 .. %2)").arg(group.vmin_id.v).arg(group.vmax_id.v)*/),
_minId(group.vmin_id.v), _maxId(group.vmax_id.v), _count(group.vcount.v), _lnk(new CommentsLink(this)) {
}

HistoryGroup::HistoryGroup(History *history, HistoryBlock *block, HistoryItem *newItem, const QDateTime &date) :
HistoryServiceMsg(history, block, clientMsgId(), date, lng_channel_comments_count(lt_count, 1)/* + qsl(" (%1 .. %2)").arg(newItem->id - 1).arg(newItem->id + 1)*/),
_minId(newItem->id - 1), _maxId(newItem->id + 1), _count(1), _lnk(new CommentsLink(this)) {
}

void HistoryGroup::getState(TextLinkPtr &lnk, HistoryCursorState &state, int32 x, int32 y) const {
	lnk = TextLinkPtr();
	state = HistoryDefaultCursorState;

	int32 left = 0, width = 0, height = _height - st::msgServiceMargin.top() - st::msgServiceMargin.bottom(); // two small margins
	countPositionAndSize(left, width);
	if (width < 1) return;

	QRect trect(QRect(left, st::msgServiceMargin.top(), width, height).marginsAdded(-st::msgServicePadding));
	if (width > _maxw) {
		left += (width - _maxw) / 2;
		width = _maxw;
	}
	if (QRect(left, st::msgServiceMargin.top(), width, height).contains(x, y)) {
		lnk = _lnk;
	}
}

void HistoryGroup::uniteWith(MsgId minId, MsgId maxId, int32 count) {
	if (minId < 0 || maxId < 0) return;

	if (minId == _minId && maxId == _maxId && count == _count) return;

	if (minId < _minId) {
		if (maxId <= _minId + 1) {
			_count += count;
		} else if (maxId <= _maxId) { // :( smth not precise
			_count += qMax(0, count - (maxId - _minId - 1));
		} else { // :( smth not precise
			_count = qMax(count, _count);
			_maxId = maxId;
		}
		_minId = minId;
	} else if (maxId > _maxId) {
		if (minId + 1 >= _maxId) {
			_count += count;
		} else if (minId >= _minId) { // :( smth not precise
			_count += qMax(0, count - (_maxId - minId - 1));
		} else { // :( smth not precise
			_count = qMax(count, _count);
			_minId = minId;
		}
		_maxId = maxId;
	} else if (count > _count) { // :( smth not precise
		_count = count;
	}
	updateText();
}

bool HistoryGroup::decrementCount() {
	if (_count > 1) {
		--_count;
		updateText();
		return true;
	}
	return false;
}

void HistoryGroup::updateText() {
	setServiceText(lng_channel_comments_count(lt_count, _count)/* + qsl(" (%1 .. %2)").arg(_minId).arg(_maxId)*/);
}

HistoryCollapse::HistoryCollapse(History *history, HistoryBlock *block, MsgId wasMinId, const QDateTime &date) :
HistoryServiceMsg(history, block, clientMsgId(), date, qsl("-")),
_wasMinId(wasMinId) {
}

void HistoryCollapse::draw(Painter &p, const QRect &r, uint32 selection, uint64 ms) const {
}

void HistoryCollapse::getState(TextLinkPtr &lnk, HistoryCursorState &state, int32 x, int32 y) const {
	lnk = TextLinkPtr();
	state = HistoryDefaultCursorState;
}

HistoryJoined::HistoryJoined(History *history, HistoryBlock *block, const QDateTime &inviteDate, UserData *inviter, int32 flags) :
HistoryServiceMsg(history, block, clientMsgId(), inviteDate, QString(), flags) {
	textstyleSet(&st::serviceTextStyle);
	if (peerToUser(inviter->id) == MTP::authedId()) {
		_text.setText(st::msgServiceFont, lang(history->isMegagroup() ? lng_action_you_joined_group : lng_action_you_joined), _historySrvOptions);
	} else {
		_text.setText(st::msgServiceFont, history->isMegagroup() ? lng_action_add_you_group(lt_from, textcmdLink(1, inviter->name)) : lng_action_add_you(lt_from, textcmdLink(1, inviter->name)), _historySrvOptions);
		_text.setLink(1, TextLinkPtr(new PeerLink(inviter)));
	}
	textstyleRestore();
}

HistoryUnreadBar::HistoryUnreadBar(History *history, HistoryBlock *block, int32 count, const QDateTime &date) : HistoryItem(history, block, clientMsgId(), 0, date, 0), freezed(false) {
	setCount(count);
	initDimensions();
}

void HistoryUnreadBar::initDimensions() {
	_maxw = st::msgPadding.left() + st::msgPadding.right() + 1;
	_minh = st::unreadBarHeight;
}

void HistoryUnreadBar::setCount(int32 count) {
	if (!count) freezed = true;
	if (freezed) return;
	text = lng_unread_bar(lt_count, count);
}

void HistoryUnreadBar::draw(Painter &p, const QRect &r, uint32 selection, uint64 ms) const {
	p.fillRect(0, st::lineWidth, _history->width, st::unreadBarHeight - 2 * st::lineWidth, st::unreadBarBG->b);
	p.fillRect(0, st::unreadBarHeight - st::lineWidth, _history->width, st::lineWidth, st::unreadBarBorder->b);
	p.setFont(st::unreadBarFont->f);
	p.setPen(st::unreadBarColor->p);
	p.drawText(QRect(0, 0, _history->width, st::unreadBarHeight - st::lineWidth), text, style::al_center);
}

int32 HistoryUnreadBar::resize(int32 width) {
	_height = st::unreadBarHeight;
	return _height;
}

void HistoryUnreadBar::drawInDialog(Painter &p, const QRect &r, bool act, const HistoryItem *&cacheFor, Text &cache) const {
}

QString HistoryUnreadBar::notificationText() const {
    return QString();
}
<|MERGE_RESOLUTION|>--- conflicted
+++ resolved
@@ -6344,15 +6344,7 @@
 		maxwidth = qMax(_media->currentWidth(), qMin(maxwidth, plainMaxWidth()));
 	}
 
-<<<<<<< HEAD
-	left = 0;
-	if (Adaptive::Wide()) {
-		hwidth = hmaxwidth;
-	}
-	left += (!isPost() && out() && !Adaptive::Wide()) ? st::msgMargin.right() : st::msgMargin.left();
-=======
-	left = (!fromChannel() && out() && !Adaptive::Wide()) ? st::msgMargin.right() : st::msgMargin.left();
->>>>>>> 9b141c4b
+	left = (!isPost() && out() && !Adaptive::Wide()) ? st::msgMargin.right() : st::msgMargin.left();
 	if (displayFromPhoto()) {
 		left += st::msgPhotoSkip;
 //	} else if (!Adaptive::Wide() && !out() && !fromChannel() && st::msgPhotoSkip - (hmaxwidth - hwidth) > 0) {
