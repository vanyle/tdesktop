/*
This file is part of Telegram Desktop,
the official desktop version of Telegram messaging app, see https://telegram.org

Telegram Desktop is free software: you can redistribute it and/or modify
it under the terms of the GNU General Public License as published by
the Free Software Foundation, either version 3 of the License, or
(at your option) any later version.

It is distributed in the hope that it will be useful,
but WITHOUT ANY WARRANTY; without even the implied warranty of
MERCHANTABILITY or FITNESS FOR A PARTICULAR PURPOSE. See the
GNU General Public License for more details.

In addition, as a special exception, the copyright holders give permission
to link the code of portions of this program with the OpenSSL library.

Full license: https://github.com/telegramdesktop/tdesktop/blob/master/LICENSE
Copyright (c) 2014-2016 John Preston, https://desktop.telegram.org
*/
#pragma once

#include "core/basic_types.h"

#define BETA_VERSION_MACRO (0ULL)

<<<<<<< HEAD
constexpr int AppVersion = 9060;
constexpr str_const AppVersionStr = "0.9.60";
=======
constexpr int AppVersion = 9058;
constexpr str_const AppVersionStr = "0.9.58";
>>>>>>> 02e54dd8
constexpr bool AppAlphaVersion = true;
constexpr uint64 AppBetaVersion = BETA_VERSION_MACRO;<|MERGE_RESOLUTION|>--- conflicted
+++ resolved
@@ -24,12 +24,7 @@
 
 #define BETA_VERSION_MACRO (0ULL)
 
-<<<<<<< HEAD
-constexpr int AppVersion = 9060;
-constexpr str_const AppVersionStr = "0.9.60";
-=======
-constexpr int AppVersion = 9058;
-constexpr str_const AppVersionStr = "0.9.58";
->>>>>>> 02e54dd8
-constexpr bool AppAlphaVersion = true;
+constexpr int AppVersion = 9061;
+constexpr str_const AppVersionStr = "0.9.61";
+constexpr bool AppAlphaVersion = false;
 constexpr uint64 AppBetaVersion = BETA_VERSION_MACRO;