--- conflicted
+++ resolved
@@ -45,8 +45,6 @@
 #pragma clang diagnostic pop
 #endif // __clang__
 
-<<<<<<< HEAD
-=======
 #if QT_VERSION < QT_VERSION_CHECK(5, 5, 0)
 #define OS_MAC_OLD
 #endif // QT_VERSION < 5.5.0
@@ -55,7 +53,6 @@
 #define MAC_USE_BREAKPAD
 #endif // OS_MAC_STORE
 
->>>>>>> 89cbf3a5
 #include <QtWidgets/QtWidgets>
 #include <QtNetwork/QtNetwork>
 
