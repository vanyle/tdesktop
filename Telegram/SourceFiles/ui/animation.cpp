--- conflicted
+++ resolved
@@ -176,1142 +176,6 @@
 	}
 }
 
-<<<<<<< HEAD
 void AnimationManager::clipCallback(Media::Clip::Reader *reader, qint32 threadIndex, qint32 notification) {
 	Media::Clip::Reader::callback(reader, threadIndex, Media::Clip::Notification(notification));
-=======
-void AnimationManager::clipCallback(ClipReader *reader, qint32 threadIndex, qint32 notification) {
-	ClipReader::callback(reader, threadIndex, ClipReaderNotification(notification));
 }
-
-QPixmap _prepareFrame(const ClipFrameRequest &request, const QImage &original, bool hasAlpha, QImage &cache) {
-	bool badSize = (original.width() != request.framew) || (original.height() != request.frameh);
-	bool needOuter = (request.outerw != request.framew) || (request.outerh != request.frameh);
-	if (badSize || needOuter || hasAlpha || request.rounded) {
-		int32 factor(request.factor);
-		bool newcache = (cache.width() != request.outerw || cache.height() != request.outerh);
-		if (newcache) {
-			cache = QImage(request.outerw, request.outerh, QImage::Format_ARGB32_Premultiplied);
-			cache.setDevicePixelRatio(factor);
-		}
-		{
-			Painter p(&cache);
-			if (newcache) {
-				if (request.framew < request.outerw) {
-					p.fillRect(0, 0, (request.outerw - request.framew) / (2 * factor), cache.height() / factor, st::black);
-					p.fillRect((request.outerw - request.framew) / (2 * factor) + (request.framew / factor), 0, (cache.width() / factor) - ((request.outerw - request.framew) / (2 * factor) + (request.framew / factor)), cache.height() / factor, st::black);
-				}
-				if (request.frameh < request.outerh) {
-					p.fillRect(qMax(0, (request.outerw - request.framew) / (2 * factor)), 0, qMin(cache.width(), request.framew) / factor, (request.outerh - request.frameh) / (2 * factor), st::black);
-					p.fillRect(qMax(0, (request.outerw - request.framew) / (2 * factor)), (request.outerh - request.frameh) / (2 * factor) + (request.frameh / factor), qMin(cache.width(), request.framew) / factor, (cache.height() / factor) - ((request.outerh - request.frameh) / (2 * factor) + (request.frameh / factor)), st::black);
-				}
-			}
-			if (hasAlpha) {
-				p.fillRect(qMax(0, (request.outerw - request.framew) / (2 * factor)), qMax(0, (request.outerh - request.frameh) / (2 * factor)), qMin(cache.width(), request.framew) / factor, qMin(cache.height(), request.frameh) / factor, st::white);
-			}
-			QPoint position((request.outerw - request.framew) / (2 * factor), (request.outerh - request.frameh) / (2 * factor));
-			if (badSize) {
-				p.setRenderHint(QPainter::SmoothPixmapTransform);
-				QRect to(position, QSize(request.framew / factor, request.frameh / factor));
-				QRect from(0, 0, original.width(), original.height());
-				p.drawImage(to, original, from, Qt::ColorOnly);
-			} else {
-				p.drawImage(position, original);
-			}
-		}
-		if (request.rounded) {
-			imageRound(cache, ImageRoundRadius::Large);
-		}
-		return QPixmap::fromImage(cache, Qt::ColorOnly);
-	}
-	return QPixmap::fromImage(original, Qt::ColorOnly);
-}
-
-ClipReader::ClipReader(const FileLocation &location, const QByteArray &data, Callback &&callback)
-: _callback(std_::move(callback))
-, _state(ClipReading)
-, _width(0)
-, _height(0)
-, _step(WaitingForDimensionsStep)
-, _paused(0)
-, _autoplay(false)
-, _private(0) {
-	if (_clipThreads.size() < ClipThreadsCount) {
-		_threadIndex = _clipThreads.size();
-		_clipThreads.push_back(new QThread());
-		_clipManagers.push_back(new ClipReadManager(_clipThreads.back()));
-		_clipThreads.back()->start();
-	} else {
-		_threadIndex = int32(rand_value<uint32>() % _clipThreads.size());
-		int32 loadLevel = 0x7FFFFFFF;
-		for (int32 i = 0, l = _clipThreads.size(); i < l; ++i) {
-			int32 level = _clipManagers.at(i)->loadLevel();
-			if (level < loadLevel) {
-				_threadIndex = i;
-				loadLevel = level;
-			}
-		}
-	}
-	_clipManagers.at(_threadIndex)->append(this, location, data);
-}
-
-ClipReader::Frame *ClipReader::frameToShow(int32 *index) const { // 0 means not ready
-	int32 step = _step.loadAcquire(), i;
-	if (step == WaitingForDimensionsStep) {
-		if (index) *index = 0;
-		return 0;
-	} else if (step == WaitingForRequestStep) {
-		i = 0;
-	} else if (step == WaitingForFirstFrameStep) {
-		i = 0;
-	} else {
-		i = (step / 2) % 3;
-	}
-	if (index) *index = i;
-	return _frames + i;
-}
-
-ClipReader::Frame *ClipReader::frameToWrite(int32 *index) const { // 0 means not ready
-	int32 step = _step.loadAcquire(), i;
-	if (step == WaitingForDimensionsStep) {
-		i = 0;
-	} else if (step == WaitingForRequestStep) {
-		if (index) *index = 0;
-		return 0;
-	} else if (step == WaitingForFirstFrameStep) {
-		i = 0;
-	} else {
-		i = ((step + 2) / 2) % 3;
-	}
-	if (index) *index = i;
-	return _frames + i;
-}
-
-ClipReader::Frame *ClipReader::frameToWriteNext(bool checkNotWriting, int32 *index) const {
-	int32 step = _step.loadAcquire(), i;
-	if (step == WaitingForDimensionsStep || step == WaitingForRequestStep || (checkNotWriting && (step % 2))) {
-		if (index) *index = 0;
-		return 0;
-	}
-	i = ((step + 4) / 2) % 3;
-	if (index) *index = i;
-	return _frames + i;
-}
-
-void ClipReader::moveToNextShow() const {
-	int32 step = _step.loadAcquire();
-	if (step == WaitingForDimensionsStep) {
-	} else if (step == WaitingForRequestStep) {
-		_step.storeRelease(WaitingForFirstFrameStep);
-	} else if (step == WaitingForFirstFrameStep) {
-	} else if (!(step % 2)) {
-		_step.storeRelease(step + 1);
-	}
-}
-
-void ClipReader::moveToNextWrite() const {
-	int32 step = _step.loadAcquire();
-	if (step == WaitingForDimensionsStep) {
-		_step.storeRelease(WaitingForRequestStep);
-	} else if (step == WaitingForRequestStep) {
-	} else if (step == WaitingForFirstFrameStep) {
-		_step.storeRelease(0);
-	} else if (step % 2) {
-		_step.storeRelease((step + 1) % 6);
-	}
-}
-
-void ClipReader::callback(ClipReader *reader, int32 threadIndex, ClipReaderNotification notification) {
-	// check if reader is not deleted already
-	if (_clipManagers.size() > threadIndex && _clipManagers.at(threadIndex)->carries(reader)) {
-		reader->_callback.call(notification);
-	}
-}
-
-void ClipReader::start(int32 framew, int32 frameh, int32 outerw, int32 outerh, bool rounded) {
-	if (_clipManagers.size() <= _threadIndex) error();
-	if (_state == ClipError) return;
-
-	if (_step.loadAcquire() == WaitingForRequestStep) {
-		int32 factor(cIntRetinaFactor());
-		ClipFrameRequest request;
-		request.factor = factor;
-		request.framew = framew * factor;
-		request.frameh = frameh * factor;
-		request.outerw = outerw * factor;
-		request.outerh = outerh * factor;
-		request.rounded = rounded;
-		_frames[0].request = _frames[1].request = _frames[2].request = request;
-		moveToNextShow();
-		_clipManagers.at(_threadIndex)->start(this);
-	}
-}
-
-QPixmap ClipReader::current(int32 framew, int32 frameh, int32 outerw, int32 outerh, uint64 ms) {
-	Frame *frame = frameToShow();
-	t_assert(frame != 0);
-
-	if (ms) {
-		frame->displayed.storeRelease(1);
-		if (_paused.loadAcquire()) {
-			_paused.storeRelease(0);
-			if (_clipManagers.size() <= _threadIndex) error();
-			if (_state != ClipError) {
-				_clipManagers.at(_threadIndex)->update(this);
-			}
-		}
-	} else {
-		frame->displayed.storeRelease(-1); // displayed, but should be paused
-	}
-
-	int32 factor(cIntRetinaFactor());
-	if (frame->pix.width() == outerw * factor && frame->pix.height() == outerh * factor) {
-		moveToNextShow();
-		return frame->pix;
-	}
-
-	frame->request.framew = framew * factor;
-	frame->request.frameh = frameh * factor;
-	frame->request.outerw = outerw * factor;
-	frame->request.outerh = outerh * factor;
-
-	QImage cacheForResize;
-	frame->original.setDevicePixelRatio(factor);
-	frame->pix = QPixmap();
-	frame->pix = _prepareFrame(frame->request, frame->original, true, cacheForResize);
-
-	Frame *other = frameToWriteNext(true);
-	if (other) other->request = frame->request;
-
-	moveToNextShow();
-
-	if (_clipManagers.size() <= _threadIndex) error();
-	if (_state != ClipError) {
-		_clipManagers.at(_threadIndex)->update(this);
-	}
-
-	return frame->pix;
-}
-
-bool ClipReader::ready() const {
-	if (_width && _height) return true;
-
-	Frame *frame = frameToShow();
-	if (frame) {
-		_width = frame->original.width();
-		_height = frame->original.height();
-		return true;
-	}
-	return false;
-}
-
-int32 ClipReader::width() const {
-	return _width;
-}
-
-int32 ClipReader::height() const {
-	return _height;
-}
-
-ClipState ClipReader::state() const {
-	return _state;
-}
-
-void ClipReader::stop() {
-	if (_clipManagers.size() <= _threadIndex) error();
-	if (_state != ClipError) {
-		_clipManagers.at(_threadIndex)->stop(this);
-		_width = _height = 0;
-	}
-}
-
-void ClipReader::error() {
-	_state = ClipError;
-}
-
-ClipReader::~ClipReader() {
-	stop();
-}
-
-class ClipReaderImplementation {
-public:
-
-	ClipReaderImplementation(FileLocation *location, QByteArray *data)
-		: _location(location)
-		, _data(data)
-		, _device(0)
-		, _dataSize(0) {
-	}
-	virtual bool readNextFrame() = 0;
-	virtual bool renderFrame(QImage &to, bool &hasAlpha, const QSize &size) = 0;
-	virtual int32 nextFrameDelay() = 0;
-	virtual bool start(bool onlyGifv) = 0;
-	virtual ~ClipReaderImplementation() {
-	}
-	int64 dataSize() const {
-		return _dataSize;
-	}
-
-protected:
-	FileLocation *_location;
-	QByteArray *_data;
-	QFile _file;
-	QBuffer _buffer;
-	QIODevice *_device;
-	int64 _dataSize;
-
-	void initDevice() {
-		if (_data->isEmpty()) {
-			if (_file.isOpen()) _file.close();
-			_file.setFileName(_location->name());
-			_dataSize = _file.size();
-		} else {
-			if (_buffer.isOpen()) _buffer.close();
-			_buffer.setBuffer(_data);
-			_dataSize = _data->size();
-		}
-		_device = _data->isEmpty() ? static_cast<QIODevice*>(&_file) : static_cast<QIODevice*>(&_buffer);
-	}
-
-};
-
-class QtGifReaderImplementation : public ClipReaderImplementation{
-public:
-
-	QtGifReaderImplementation(FileLocation *location, QByteArray *data) : ClipReaderImplementation(location, data)
-	, _reader(0)
-	, _framesLeft(0)
-	, _frameDelay(0) {
-	}
-
-	bool readNextFrame() {
-		if (_reader) _frameDelay = _reader->nextImageDelay();
-		if (_framesLeft < 1 && !jumpToStart()) {
-			return false;
-		}
-
-		_frame = QImage(); // QGifHandler always reads first to internal QImage and returns it
-		if (!_reader->read(&_frame) || _frame.isNull()) {
-			return false;
-		}
-		--_framesLeft;
-		return true;
-	}
-
-	bool renderFrame(QImage &to, bool &hasAlpha, const QSize &size) {
-		t_assert(!_frame.isNull());
-		if (size.isEmpty() || size == _frame.size()) {
-			int32 w = _frame.width(), h = _frame.height();
-			if (to.width() == w && to.height() == h && to.format() == _frame.format()) {
-				if (to.byteCount() != _frame.byteCount()) {
-					int bpl = qMin(to.bytesPerLine(), _frame.bytesPerLine());
-					for (int i = 0; i < h; ++i) {
-						memcpy(to.scanLine(i), _frame.constScanLine(i), bpl);
-					}
-				} else {
-					memcpy(to.bits(), _frame.constBits(), _frame.byteCount());
-				}
-			} else {
-				to = _frame.copy();
-			}
-		} else {
-			to = _frame.scaled(size, Qt::IgnoreAspectRatio, Qt::SmoothTransformation);
-		}
-		hasAlpha = _frame.hasAlphaChannel();
-		_frame = QImage();
-		return true;
-	}
-
-	int32 nextFrameDelay() {
-		return _frameDelay;
-	}
-
-	bool start(bool onlyGifv) {
-		if (onlyGifv) return false;
-		return jumpToStart();
-	}
-
-	~QtGifReaderImplementation() {
-		deleteAndMark(_reader);
-	}
-
-private:
-	QImageReader *_reader;
-	int32 _framesLeft, _frameDelay;
-	QImage _frame;
-
-	bool jumpToStart() {
-		if (_reader && _reader->jumpToImage(0)) {
-			_framesLeft = _reader->imageCount();
-			return true;
-		}
-
-		delete _reader;
-		initDevice();
-		_reader = new QImageReader(_device);
-#if QT_VERSION >= QT_VERSION_CHECK(5, 5, 0)
-		_reader->setAutoTransform(true);
-#endif
-		if (!_reader->canRead() || !_reader->supportsAnimation()) {
-			return false;
-		}
-		_framesLeft = _reader->imageCount();
-		if (_framesLeft < 1) {
-			return false;
-		}
-		return true;
-	}
-
-};
-
-class FFMpegReaderImplementation : public ClipReaderImplementation {
-public:
-
-	FFMpegReaderImplementation(FileLocation *location, QByteArray *data) : ClipReaderImplementation(location, data)
-		, _ioBuffer(0)
-		, _ioContext(0)
-		, _fmtContext(0)
-		, _codec(0)
-		, _codecContext(0)
-		, _streamId(0)
-		, _frame(0)
-		, _opened(false)
-		, _hadFrame(false)
-		, _frameRead(false)
-		, _packetSize(0)
-		, _packetData(0)
-		, _packetWas(false)
-		, _width(0)
-		, _height(0)
-		, _swsContext(0)
-		, _frameMs(0)
-		, _nextFrameDelay(0)
-		, _currentFrameDelay(0) {
-		_frame = av_frame_alloc();
-		av_init_packet(&_avpkt);
-		_avpkt.data = NULL;
-		_avpkt.size = 0;
-	}
-
-	bool readNextFrame() {
-		if (_frameRead) {
-			av_frame_unref(_frame);
-			_frameRead = false;
-		}
-
-		int res;
-		while (true) {
-			if (_avpkt.size > 0) { // previous packet not finished
-				res = 0;
-			} else if ((res = av_read_frame(_fmtContext, &_avpkt)) < 0) {
-				if (res != AVERROR_EOF || !_hadFrame) {
-					char err[AV_ERROR_MAX_STRING_SIZE] = { 0 };
-					LOG(("Gif Error: Unable to av_read_frame() %1, error %2, %3").arg(logData()).arg(res).arg(av_make_error_string(err, sizeof(err), res)));
-					return false;
-				}
-			}
-
-			bool finished = (res < 0);
-			if (finished) {
-				_avpkt.data = NULL;
-				_avpkt.size = 0;
-			} else {
-				rememberPacket();
-			}
-
-			int32 got_frame = 0;
-			int32 decoded = _avpkt.size;
-			if (_avpkt.stream_index == _streamId) {
-				if ((res = avcodec_decode_video2(_codecContext, _frame, &got_frame, &_avpkt)) < 0) {
-					char err[AV_ERROR_MAX_STRING_SIZE] = { 0 };
-					LOG(("Gif Error: Unable to avcodec_decode_video2() %1, error %2, %3").arg(logData()).arg(res).arg(av_make_error_string(err, sizeof(err), res)));
-
-					if (res == AVERROR_INVALIDDATA) { // try to skip bad packet
-						freePacket();
-						_avpkt.data = NULL;
-						_avpkt.size = 0;
-						continue;
-					}
-
-					if (res != AVERROR_EOF || !_hadFrame) { // try to skip end of file
-						return false;
-					}
-					freePacket();
-					_avpkt.data = NULL;
-					_avpkt.size = 0;
-					continue;
-				}
-				if (res > 0) decoded = res;
-			}
-			if (!finished) {
-				_avpkt.data += decoded;
-				_avpkt.size -= decoded;
-				if (_avpkt.size <= 0) freePacket();
-			}
-
-			if (got_frame) {
-				int64 duration = av_frame_get_pkt_duration(_frame);
-				int64 framePts = (_frame->pkt_pts == AV_NOPTS_VALUE) ? _frame->pkt_dts : _frame->pkt_pts;
-				int64 frameMs = (framePts * 1000LL * _fmtContext->streams[_streamId]->time_base.num) / _fmtContext->streams[_streamId]->time_base.den;
-				_currentFrameDelay = _nextFrameDelay;
-				if (_frameMs + _currentFrameDelay < frameMs) {
-					_currentFrameDelay = int32(frameMs - _frameMs);
-				}
-				if (duration == AV_NOPTS_VALUE) {
-					_nextFrameDelay = 0;
-				} else {
-					_nextFrameDelay = (duration * 1000LL * _fmtContext->streams[_streamId]->time_base.num) / _fmtContext->streams[_streamId]->time_base.den;
-				}
-				_frameMs = frameMs;
-
-				_hadFrame = _frameRead = true;
-				return true;
-			}
-
-			if (finished) {
-				if ((res = avformat_seek_file(_fmtContext, _streamId, std::numeric_limits<int64_t>::min(), 0, std::numeric_limits<int64_t>::max(), 0)) < 0) {
-					if ((res = av_seek_frame(_fmtContext, _streamId, 0, AVSEEK_FLAG_BYTE)) < 0) {
-						if ((res = av_seek_frame(_fmtContext, _streamId, 0, AVSEEK_FLAG_FRAME)) < 0) {
-							if ((res = av_seek_frame(_fmtContext, _streamId, 0, 0)) < 0) {
-								char err[AV_ERROR_MAX_STRING_SIZE] = { 0 };
-								LOG(("Gif Error: Unable to av_seek_frame() to the start %1, error %2, %3").arg(logData()).arg(res).arg(av_make_error_string(err, sizeof(err), res)));
-								return false;
-							}
-						}
-					}
-				}
-				avcodec_flush_buffers(_codecContext);
-				_hadFrame = false;
-				_frameMs = 0;
-			}
-		}
-
-		return false;
-	}
-
-	bool renderFrame(QImage &to, bool &hasAlpha, const QSize &size) {
-		t_assert(_frameRead);
-		_frameRead = false;
-
-		if (!_width || !_height) {
-			_width = _frame->width;
-			_height = _frame->height;
-			if (!_width || !_height) {
-				LOG(("Gif Error: Bad frame size %1").arg(logData()));
-				return false;
-			}
-		}
-
-		QSize toSize(size.isEmpty() ? QSize(_width, _height) : size);
-		if (to.isNull() || to.size() != toSize) {
-			to = QImage(toSize, QImage::Format_ARGB32);
-		}
-		hasAlpha = (_frame->format == AV_PIX_FMT_BGRA || (_frame->format == -1 && _codecContext->pix_fmt == AV_PIX_FMT_BGRA));
-		if (_frame->width == toSize.width() && _frame->height == toSize.height() && hasAlpha) {
-			int32 sbpl = _frame->linesize[0], dbpl = to.bytesPerLine(), bpl = qMin(sbpl, dbpl);
-			uchar *s = _frame->data[0], *d = to.bits();
-			for (int32 i = 0, l = _frame->height; i < l; ++i) {
-				memcpy(d + i * dbpl, s + i * sbpl, bpl);
-			}
-		} else {
-			if ((_swsSize != toSize) || (_frame->format != -1 && _frame->format != _codecContext->pix_fmt) || !_swsContext) {
-				_swsSize = toSize;
-				_swsContext = sws_getCachedContext(_swsContext, _frame->width, _frame->height, AVPixelFormat(_frame->format), toSize.width(), toSize.height(), AV_PIX_FMT_BGRA, 0, 0, 0, 0);
-			}
-			uint8_t * toData[1] = { to.bits() };
-			int	toLinesize[1] = { to.bytesPerLine() }, res;
-			if ((res = sws_scale(_swsContext, _frame->data, _frame->linesize, 0, _frame->height, toData, toLinesize)) != _swsSize.height()) {
-				LOG(("Gif Error: Unable to sws_scale to good size %1, height %2, should be %3").arg(logData()).arg(res).arg(_swsSize.height()));
-				return false;
-			}
-		}
-
-		av_frame_unref(_frame);
-		return true;
-	}
-
-	int32 nextFrameDelay() {
-		return _currentFrameDelay;
-	}
-
-	QString logData() const {
-		return qsl("for file '%1', data size '%2'").arg(_location ? _location->name() : QString()).arg(_data->size());
-	}
-
-	bool start(bool onlyGifv) {
-		initDevice();
-		if (!_device->open(QIODevice::ReadOnly)) {
-			LOG(("Gif Error: Unable to open device %1").arg(logData()));
-			return false;
-		}
-		_ioBuffer = (uchar*)av_malloc(AVBlockSize);
-		_ioContext = avio_alloc_context(_ioBuffer, AVBlockSize, 0, static_cast<void*>(this), &FFMpegReaderImplementation::_read, 0, &FFMpegReaderImplementation::_seek);
-		_fmtContext = avformat_alloc_context();
-		if (!_fmtContext) {
-			LOG(("Gif Error: Unable to avformat_alloc_context %1").arg(logData()));
-			return false;
-		}
-		_fmtContext->pb = _ioContext;
-
-		int res = 0;
-		char err[AV_ERROR_MAX_STRING_SIZE] = { 0 };
-		if ((res = avformat_open_input(&_fmtContext, 0, 0, 0)) < 0) {
-			_ioBuffer = 0;
-
-			LOG(("Gif Error: Unable to avformat_open_input %1, error %2, %3").arg(logData()).arg(res).arg(av_make_error_string(err, sizeof(err), res)));
-			return false;
-		}
-		_opened = true;
-
-		if ((res = avformat_find_stream_info(_fmtContext, 0)) < 0) {
-			LOG(("Gif Error: Unable to avformat_find_stream_info %1, error %2, %3").arg(logData()).arg(res).arg(av_make_error_string(err, sizeof(err), res)));
-			return false;
-		}
-
-		_streamId = av_find_best_stream(_fmtContext, AVMEDIA_TYPE_VIDEO, -1, -1, 0, 0);
-		if (_streamId < 0) {
-			LOG(("Gif Error: Unable to av_find_best_stream %1, error %2, %3").arg(logData()).arg(_streamId).arg(av_make_error_string(err, sizeof(err), _streamId)));
-			return false;
-		}
-
-		// Get a pointer to the codec context for the audio stream
-		_codecContext = _fmtContext->streams[_streamId]->codec;
-		_codec = avcodec_find_decoder(_codecContext->codec_id);
-
-		if (onlyGifv) {
-			if (av_find_best_stream(_fmtContext, AVMEDIA_TYPE_AUDIO, -1, -1, 0, 0) >= 0) { // should be no audio stream
-				return false;
-			}
-			if (dataSize() > AnimationInMemory) {
-				return false;
-			}
-			if (_codecContext->codec_id != AV_CODEC_ID_H264) {
-				return false;
-			}
-		}
-		av_opt_set_int(_codecContext, "refcounted_frames", 1, 0);
-		if ((res = avcodec_open2(_codecContext, _codec, 0)) < 0) {
-			LOG(("Gif Error: Unable to avcodec_open2 %1, error %2, %3").arg(logData()).arg(res).arg(av_make_error_string(err, sizeof(err), res)));
-			return false;
-		}
-
-		return true;
-	}
-
-	int32 duration() const {
-		if (_fmtContext->streams[_streamId]->duration == AV_NOPTS_VALUE) return 0;
-		return (_fmtContext->streams[_streamId]->duration * _fmtContext->streams[_streamId]->time_base.num) / _fmtContext->streams[_streamId]->time_base.den;
-	}
-
-	~FFMpegReaderImplementation() {
-		if (_frameRead) {
-			av_frame_unref(_frame);
-			_frameRead = false;
-		}
-		if (_ioContext) av_free(_ioContext);
-		if (_codecContext) avcodec_close(_codecContext);
-		if (_swsContext) sws_freeContext(_swsContext);
-		if (_opened) {
-			avformat_close_input(&_fmtContext);
-		} else if (_ioBuffer) {
-			av_free(_ioBuffer);
-		}
-		if (_fmtContext) avformat_free_context(_fmtContext);
-		av_frame_free(&_frame);
-		freePacket();
-	}
-
-private:
-	uchar *_ioBuffer;
-	AVIOContext *_ioContext;
-	AVFormatContext *_fmtContext;
-	AVCodec *_codec;
-	AVCodecContext *_codecContext;
-	int32 _streamId;
-	AVFrame *_frame;
-	bool _opened, _hadFrame, _frameRead;
-
-	AVPacket _avpkt;
-	int _packetSize;
-	uint8_t *_packetData;
-	bool _packetWas;
-	void rememberPacket() {
-		if (!_packetWas) {
-			_packetSize = _avpkt.size;
-			_packetData = _avpkt.data;
-			_packetWas = true;
-		}
-	}
-	void freePacket() {
-		if (_packetWas) {
-			_avpkt.size = _packetSize;
-			_avpkt.data = _packetData;
-			_packetWas = false;
-			av_packet_unref(&_avpkt);
-		}
-	}
-
-	int32 _width, _height;
-	SwsContext *_swsContext;
-	QSize _swsSize;
-
-	int64 _frameMs;
-	int32 _nextFrameDelay, _currentFrameDelay;
-
-	static int _read(void *opaque, uint8_t *buf, int buf_size) {
-		FFMpegReaderImplementation *l = reinterpret_cast<FFMpegReaderImplementation*>(opaque);
-		return int(l->_device->read((char*)(buf), buf_size));
-	}
-
-	static int64_t _seek(void *opaque, int64_t offset, int whence) {
-		FFMpegReaderImplementation *l = reinterpret_cast<FFMpegReaderImplementation*>(opaque);
-
-		switch (whence) {
-		case SEEK_SET: return l->_device->seek(offset) ? l->_device->pos() : -1;
-		case SEEK_CUR: return l->_device->seek(l->_device->pos() + offset) ? l->_device->pos() : -1;
-		case SEEK_END: return l->_device->seek(l->_device->size() + offset) ? l->_device->pos() : -1;
-		}
-		return -1;
-	}
-
-};
-
-class ClipReaderPrivate {
-public:
-
-	ClipReaderPrivate(ClipReader *reader, const FileLocation &location, const QByteArray &data) : _interface(reader)
-	, _state(ClipReading)
-	, _data(data)
-	, _location(_data.isEmpty() ? new FileLocation(location) : 0)
-	, _accessed(false)
-	, _implementation(0)
-	, _frame(0)
-	, _width(0)
-	, _height(0)
-	, _nextFrameWhen(0)
-	, _paused(false) {
-		if (_data.isEmpty() && !_location->accessEnable()) {
-			error();
-			return;
-		}
-		_accessed = true;
-	}
-
-	ClipProcessResult start(uint64 ms) {
-		if (!_implementation && !init()) {
-			return error();
-		}
-		if (frame() && frame()->original.isNull()) {
-			if (!_implementation->readNextFrame()) {
-				return error();
-			}
-			if (!_implementation->renderFrame(frame()->original, frame()->alpha, QSize())) {
-				return error();
-			}
-			_width = frame()->original.width();
-			_height = frame()->original.height();
-			return ClipProcessStarted;
-		}
-		return ClipProcessWait;
-	}
-
-	ClipProcessResult process(uint64 ms) { // -1 - do nothing, 0 - update, 1 - reinit
-		if (_state == ClipError) return ClipProcessError;
-
-		if (!_request.valid()) {
-			return start(ms);
-		}
-
-		if (!_paused && ms >= _nextFrameWhen) {
-			return ClipProcessRepaint;
-		}
-		return ClipProcessWait;
-	}
-
-	ClipProcessResult finishProcess(uint64 ms) {
-		if (!readNextFrame()) {
-			return error();
-		}
-		if (ms >= _nextFrameWhen && !readNextFrame(true)) {
-			return error();
-		}
-		if (!renderFrame()) {
-			return error();
-		}
-		return ClipProcessCopyFrame;
-	}
-
-	uint64 nextFrameDelay() {
-		int32 delay = _implementation->nextFrameDelay();
-		return qMax(delay, 5);
-	}
-
-	bool readNextFrame(bool keepup = false) {
-		if (!_implementation->readNextFrame()) {
-			return false;
-		}
-		_nextFrameWhen += nextFrameDelay();
-		if (keepup) {
-			_nextFrameWhen = qMax(_nextFrameWhen, getms());
-		}
-		return true;
-	}
-
-	bool renderFrame() {
-		t_assert(frame() != 0 && _request.valid());
-		if (!_implementation->renderFrame(frame()->original, frame()->alpha, QSize(_request.framew, _request.frameh))) {
-			return false;
-		}
-		frame()->original.setDevicePixelRatio(_request.factor);
-		frame()->pix = QPixmap();
-		frame()->pix = _prepareFrame(_request, frame()->original, frame()->alpha, frame()->cache);
-		frame()->when = _nextFrameWhen;
-		return true;
-	}
-
-	bool init() {
-		if (_data.isEmpty() && QFileInfo(_location->name()).size() <= AnimationInMemory) {
-			QFile f(_location->name());
-			if (f.open(QIODevice::ReadOnly)) {
-				_data = f.readAll();
-				if (f.error() != QFile::NoError) {
-					_data = QByteArray();
-				}
-			}
-		}
-
-		_implementation = new FFMpegReaderImplementation(_location, &_data);
-//		_implementation = new QtGifReaderImplementation(_location, &_data);
-		return _implementation->start(false);
-	}
-
-	ClipProcessResult error() {
-		stop();
-		_state = ClipError;
-		return ClipProcessError;
-	}
-
-	void stop() {
-		delete _implementation;
-		_implementation = 0;
-
-		if (_location) {
-			if (_accessed) {
-				_location->accessDisable();
-			}
-			delete _location;
-			_location = 0;
-		}
-		_accessed = false;
-	}
-
-	~ClipReaderPrivate() {
-		stop();
-		deleteAndMark(_location);
-		deleteAndMark(_implementation);
-		_data.clear();
-	}
-
-private:
-
-	ClipReader *_interface;
-	ClipState _state;
-
-	QByteArray _data;
-	FileLocation *_location;
-	bool _accessed;
-
-	QBuffer _buffer;
-	ClipReaderImplementation *_implementation;
-
-	ClipFrameRequest _request;
-	struct Frame {
-		Frame() : alpha(true), when(0) {
-		}
-		QPixmap pix;
-		QImage original, cache;
-		bool alpha;
-		uint64 when;
-	};
-	Frame _frames[3];
-	int32 _frame;
-	Frame *frame() {
-		return _frames + _frame;
-	}
-
-	int32 _width, _height;
-
-	uint64 _nextFrameWhen;
-
-	bool _paused;
-
-	friend class ClipReadManager;
-
-};
-
-ClipReadManager::ClipReadManager(QThread *thread) : _processingInThread(0), _needReProcess(false) {
-	moveToThread(thread);
-	connect(thread, SIGNAL(started()), this, SLOT(process()));
-    connect(thread, SIGNAL(finished()), this, SLOT(finish()));
-	connect(this, SIGNAL(processDelayed()), this, SLOT(process()), Qt::QueuedConnection);
-
-	_timer.setSingleShot(true);
-	_timer.moveToThread(thread);
-	connect(&_timer, SIGNAL(timeout()), this, SLOT(process()));
-
-	connect(this, SIGNAL(callback(ClipReader*,qint32,qint32)), _manager, SLOT(clipCallback(ClipReader*,qint32,qint32)));
-}
-
-void ClipReadManager::append(ClipReader *reader, const FileLocation &location, const QByteArray &data) {
-	reader->_private = new ClipReaderPrivate(reader, location, data);
-	_loadLevel.fetchAndAddRelaxed(AverageGifSize);
-	update(reader);
-}
-
-void ClipReadManager::start(ClipReader *reader) {
-	update(reader);
-}
-
-void ClipReadManager::update(ClipReader *reader) {
-	QReadLocker lock(&_readerPointersMutex);
-	ReaderPointers::const_iterator i = _readerPointers.constFind(reader);
-	if (i == _readerPointers.cend()) {
-		lock.unlock();
-
-		QWriteLocker lock(&_readerPointersMutex);
-		_readerPointers.insert(reader, MutableAtomicInt(1));
-	} else {
-		i->v.storeRelease(1);
-	}
-	emit processDelayed();
-}
-
-void ClipReadManager::stop(ClipReader *reader) {
-	if (!carries(reader)) return;
-
-	QWriteLocker lock(&_readerPointersMutex);
-	_readerPointers.remove(reader);
-	emit processDelayed();
-}
-
-bool ClipReadManager::carries(ClipReader *reader) const {
-	QReadLocker lock(&_readerPointersMutex);
-	return _readerPointers.contains(reader);
-}
-
-ClipReadManager::ReaderPointers::iterator ClipReadManager::unsafeFindReaderPointer(ClipReaderPrivate *reader) {
-	ReaderPointers::iterator it = _readerPointers.find(reader->_interface);
-
-	// could be a new reader which was realloced in the same address
-	return (it == _readerPointers.cend() || it.key()->_private == reader) ? it : _readerPointers.end();
-}
-
-ClipReadManager::ReaderPointers::const_iterator ClipReadManager::constUnsafeFindReaderPointer(ClipReaderPrivate *reader) const {
-	ReaderPointers::const_iterator it = _readerPointers.constFind(reader->_interface);
-
-	// could be a new reader which was realloced in the same address
-	return (it == _readerPointers.cend() || it.key()->_private == reader) ? it : _readerPointers.cend();
-}
-
-bool ClipReadManager::handleProcessResult(ClipReaderPrivate *reader, ClipProcessResult result, uint64 ms) {
-	QReadLocker lock(&_readerPointersMutex);
-	ReaderPointers::const_iterator it = constUnsafeFindReaderPointer(reader);
-	if (result == ClipProcessError) {
-		if (it != _readerPointers.cend()) {
-			it.key()->error();
-			emit callback(it.key(), it.key()->threadIndex(), ClipReaderReinit);
-
-			lock.unlock();
-			QWriteLocker lock(&_readerPointersMutex);
-			ReaderPointers::iterator i = unsafeFindReaderPointer(reader);
-			if (i != _readerPointers.cend()) _readerPointers.erase(i);
-		}
-		return false;
-	}
-	if (it == _readerPointers.cend()) {
-		return false;
-	}
-
-	if (result == ClipProcessStarted) {
-		_loadLevel.fetchAndAddRelaxed(reader->_width * reader->_height - AverageGifSize);
-	}
-	if (!reader->_paused && result == ClipProcessRepaint) {
-		int32 ishowing, iprevious;
-		ClipReader::Frame *showing = it.key()->frameToShow(&ishowing), *previous = it.key()->frameToWriteNext(false, &iprevious);
-		t_assert(previous != 0 && showing != 0 && ishowing >= 0 && iprevious >= 0);
-		if (reader->_frames[ishowing].when > 0 && showing->displayed.loadAcquire() <= 0) { // current frame was not shown
-			if (reader->_frames[ishowing].when + WaitBeforeGifPause < ms || (reader->_frames[iprevious].when && previous->displayed.loadAcquire() <= 0)) {
-				reader->_paused = true;
-				it.key()->_paused.storeRelease(1);
-				result = ClipProcessPaused;
-			}
-		}
-	}
-	if (result == ClipProcessStarted || result == ClipProcessCopyFrame) {
-		t_assert(reader->_frame >= 0);
-		ClipReader::Frame *frame = it.key()->_frames + reader->_frame;
-		frame->clear();
-		frame->pix = reader->frame()->pix;
-		frame->original = reader->frame()->original;
-		frame->displayed.storeRelease(0);
-		if (result == ClipProcessStarted) {
-			reader->_nextFrameWhen = ms;
-			it.key()->moveToNextWrite();
-			emit callback(it.key(), it.key()->threadIndex(), ClipReaderReinit);
-		}
-	} else if (result == ClipProcessPaused) {
-		it.key()->moveToNextWrite();
-		emit callback(it.key(), it.key()->threadIndex(), ClipReaderReinit);
-	} else if (result == ClipProcessRepaint) {
-		it.key()->moveToNextWrite();
-		emit callback(it.key(), it.key()->threadIndex(), ClipReaderRepaint);
-	}
-	return true;
-}
-
-ClipReadManager::ResultHandleState ClipReadManager::handleResult(ClipReaderPrivate *reader, ClipProcessResult result, uint64 ms) {
-	if (!handleProcessResult(reader, result, ms)) {
-		_loadLevel.fetchAndAddRelaxed(-1 * (reader->_width > 0 ? reader->_width * reader->_height : AverageGifSize));
-		delete reader;
-		return ResultHandleRemove;
-	}
-
-	_processingInThread->eventDispatcher()->processEvents(QEventLoop::AllEvents);
-	if (_processingInThread->isInterruptionRequested()) {
-		return ResultHandleStop;
-	}
-
-	if (result == ClipProcessRepaint) {
-		{
-			QReadLocker lock(&_readerPointersMutex);
-			ReaderPointers::const_iterator it = constUnsafeFindReaderPointer(reader);
-			if (it != _readerPointers.cend()) {
-				int32 index = 0;
-				ClipReader *r = it.key();
-				ClipReader::Frame *frame = it.key()->frameToWrite(&index);
-				if (frame) {
-					frame->clear();
-				} else {
-					t_assert(!reader->_request.valid());
-				}
-				reader->_frame = index;
-			}
-		}
-		return handleResult(reader, reader->finishProcess(ms), ms);
-	}
-
-	return ResultHandleContinue;
-}
-
-void ClipReadManager::process() {
-	if (_processingInThread) {
-		_needReProcess = true;
-		return;
-	}
-
-    _timer.stop();
-	_processingInThread = thread();
-
-	uint64 ms = getms(), minms = ms + 86400 * 1000ULL;
-	{
-		QReadLocker lock(&_readerPointersMutex);
-		for (ReaderPointers::iterator it = _readerPointers.begin(), e = _readerPointers.end(); it != e; ++it) {
-			if (it->v.loadAcquire()) {
-				Readers::iterator i = _readers.find(it.key()->_private);
-				if (i == _readers.cend()) {
-					_readers.insert(it.key()->_private, 0);
-				} else {
-					i.value() = ms;
-					if (i.key()->_paused && !it.key()->_paused.loadAcquire()) {
-						i.key()->_paused = false;
-					}
-				}
-				ClipReader::Frame *frame = it.key()->frameToWrite();
-				if (frame) it.key()->_private->_request = frame->request;
-				it->v.storeRelease(0);
-			}
-		}
-	}
-
-	for (Readers::iterator i = _readers.begin(), e = _readers.end(); i != e;) {
-		ClipReaderPrivate *reader = i.key();
-		if (i.value() <= ms) {
-			ResultHandleState state = handleResult(reader, reader->process(ms), ms);
-			if (state == ResultHandleRemove) {
-				i = _readers.erase(i);
-				continue;
-			} else if (state == ResultHandleStop) {
-				_processingInThread = 0;
-				return;
-			}
-			ms = getms();
-			i.value() = reader->_nextFrameWhen ? reader->_nextFrameWhen : (ms + 86400 * 1000ULL);
-		}
-		if (!reader->_paused && i.value() < minms) {
-			minms = i.value();
-		}
-		++i;
-	}
-
-	ms = getms();
-	if (_needReProcess || minms <= ms) {
-		_needReProcess = false;
-		_timer.start(1);
-	} else {
-		_timer.start(minms - ms);
-	}
-
-	_processingInThread = 0;
-}
-
-void ClipReadManager::finish() 	{
-    _timer.stop();
-    clear();
-}
-
-void ClipReadManager::clear() {
-	{
-		QWriteLocker lock(&_readerPointersMutex);
-		for (ReaderPointers::iterator it = _readerPointers.begin(), e = _readerPointers.end(); it != e; ++it) {
-			it.key()->_private = 0;
-		}
-		_readerPointers.clear();
-	}
-
-    for (Readers::iterator i = _readers.begin(), e = _readers.end(); i != e; ++i) {
-        delete i.key();
-    }
-    _readers.clear();
-}
-
-ClipReadManager::~ClipReadManager() {
-    clear();
-}
-
-MTPDocumentAttribute clipReadAnimatedAttributes(const QString &fname, const QByteArray &data, QImage &cover) {
-	FileLocation localloc(StorageFilePartial, fname);
-	QByteArray localdata(data);
-
-	FFMpegReaderImplementation *reader = new FFMpegReaderImplementation(&localloc, &localdata);
-	if (reader->start(true)) {
-		bool hasAlpha = false;
-		if (reader->readNextFrame() && reader->renderFrame(cover, hasAlpha, QSize())) {
-			if (cover.width() > 0 && cover.height() > 0 && cover.width() < cover.height() * 10 && cover.height() < cover.width() * 10) {
-				if (hasAlpha) {
-					QImage cacheForResize;
-					ClipFrameRequest request;
-					request.framew = request.outerw = cover.width();
-					request.frameh = request.outerh = cover.height();
-					request.factor = 1;
-					cover = _prepareFrame(request, cover, hasAlpha, cacheForResize).toImage();
-				}
-				int32 duration = reader->duration();
-				delete reader;
-				return MTP_documentAttributeVideo(MTP_int(duration), MTP_int(cover.width()), MTP_int(cover.height()));
-			}
-		}
-	}
-	delete reader;
-	return MTP_documentAttributeFilename(MTP_string(fname));
->>>>>>> 5c474aee
-}