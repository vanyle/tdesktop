/*
This file is part of Telegram Desktop,
the official desktop version of Telegram messaging app, see https://telegram.org

Telegram Desktop is free software: you can redistribute it and/or modify
it under the terms of the GNU General Public License as published by
the Free Software Foundation, either version 3 of the License, or
(at your option) any later version.

It is distributed in the hope that it will be useful,
but WITHOUT ANY WARRANTY; without even the implied warranty of
MERCHANTABILITY or FITNESS FOR A PARTICULAR PURPOSE. See the
GNU General Public License for more details.

In addition, as a special exception, the copyright holders give permission
to link the code of portions of this program with the OpenSSL library.

Full license: https://github.com/telegramdesktop/tdesktop/blob/master/LICENSE
Copyright (c) 2014-2016 John Preston, https://desktop.telegram.org
*/
#include "codegen/style/processor.h"

#include <QtCore/QDir>
#include <QtCore/QFileInfo>
#include "codegen/common/cpp_file.h"
#include "codegen/style/parsed_file.h"
#include "codegen/style/generator.h"
#include "codegen/style/sprite_generator.h"

namespace codegen {
namespace style {
namespace {

constexpr int kErrorCantWritePath = 821;

QString destFileBaseName(const structure::Module &module) {
	return "style_" + QFileInfo(module.filepath()).baseName();
}

} // namespace

Processor::Processor(const Options &options)
: parser_(std::make_unique<ParsedFile>(options))
, options_(options) {
}

int Processor::launch() {
	if (!parser_->read()) {
		return -1;
	}

	auto module = parser_->getResult();
	if (options_.rebuildDependencies) {
		bool result = module->enumIncludes([this](const structure::Module &included) -> bool {
			return write(included);
		});
		if (!result) {
			return -1;
		}
	} else if (!write(*module)) {
		return -1;
	}

	return 0;
}

bool Processor::write(const structure::Module &module) const {
	QDir dir(options_.outputPath);
	if (!dir.mkpath(".")) {
		common::logError(kErrorCantWritePath, "Command Line") << "can not open path for writing: " << dir.absolutePath().toStdString();
		return false;
	}

	QFileInfo srcFile(module.filepath());
	QString dstFilePath = dir.absolutePath() + '/' + destFileBaseName(module);

	bool forceReGenerate = false;// !options_.rebuildDependencies;
	common::ProjectInfo project = {
		"codegen_style",
		srcFile.fileName(),
		"stdafx.h",
<<<<<<< HEAD
		false,//!options_.rebuildDependencies, // forceReGenerate
=======
		forceReGenerate
>>>>>>> 4ddb3714
	};

	SpriteGenerator spriteGenerator(module, forceReGenerate);
	if (!spriteGenerator.writeSprites()) {
		return false;
	}

	Generator generator(module, dstFilePath, project);
	if (!generator.writeHeader()) {
		return false;
	}
	if (!generator.writeSource()) {
		return false;
	}

	return true;
}

Processor::~Processor() = default;

} // namespace style
} // namespace codegen<|MERGE_RESOLUTION|>--- conflicted
+++ resolved
@@ -79,11 +79,7 @@
 		"codegen_style",
 		srcFile.fileName(),
 		"stdafx.h",
-<<<<<<< HEAD
-		false,//!options_.rebuildDependencies, // forceReGenerate
-=======
 		forceReGenerate
->>>>>>> 4ddb3714
 	};
 
 	SpriteGenerator spriteGenerator(module, forceReGenerate);
